// Copyright 2016 The Prometheus Authors
// Licensed under the Apache License, Version 2.0 (the "License");
// you may not use this file except in compliance with the License.
// You may obtain a copy of the License at
//
//     http://www.apache.org/licenses/LICENSE-2.0
//
// Unless required by applicable law or agreed to in writing, software
// distributed under the License is distributed on an "AS IS" BASIS,
// WITHOUT WARRANTIES OR CONDITIONS OF ANY KIND, either express or implied.
// See the License for the specific language governing permissions and
// limitations under the License.

package web

import (
	"context"
	"fmt"
	"io/ioutil"
	"net/http"
	"net/http/httptest"
	"net/url"
	"os"
	"strconv"
	"strings"
	"testing"
	"time"

	"github.com/prometheus/client_golang/prometheus"
	prom_testutil "github.com/prometheus/client_golang/prometheus/testutil"
	"github.com/prometheus/prometheus/config"
	"github.com/prometheus/prometheus/notifier"
	"github.com/prometheus/prometheus/rules"
	"github.com/prometheus/prometheus/scrape"
	"github.com/prometheus/prometheus/tsdb"
	"github.com/prometheus/prometheus/util/testutil"
)

func TestMain(m *testing.M) {
	// On linux with a global proxy the tests will fail as the go client(http,grpc) tries to connect through the proxy.
	os.Setenv("no_proxy", "localhost,127.0.0.1,0.0.0.0,:")
	os.Exit(m.Run())
}
func TestGlobalURL(t *testing.T) {
	opts := &Options{
		ListenAddress: ":9090",
		ExternalURL: &url.URL{
			Scheme: "https",
			Host:   "externalhost:80",
			Path:   "/path/prefix",
		},
	}

	tests := []struct {
		inURL  string
		outURL string
	}{
		{
			// Nothing should change if the input URL is not on localhost, even if the port is our listening port.
			inURL:  "http://somehost:9090/metrics",
			outURL: "http://somehost:9090/metrics",
		},
		{
			// Port and host should change if target is on localhost and port is our listening port.
			inURL:  "http://localhost:9090/metrics",
			outURL: "https://externalhost:80/metrics",
		},
		{
			// Only the host should change if the port is not our listening port, but the host is localhost.
			inURL:  "http://localhost:8000/metrics",
			outURL: "http://externalhost:8000/metrics",
		},
		{
			// Alternative localhost representations should also work.
			inURL:  "http://127.0.0.1:9090/metrics",
			outURL: "https://externalhost:80/metrics",
		},
	}

	for _, test := range tests {
		inURL, err := url.Parse(test.inURL)

		testutil.Ok(t, err)

		globalURL := tmplFuncs("", opts)["globalURL"].(func(u *url.URL) *url.URL)
		outURL := globalURL(inURL)

		testutil.Equals(t, test.outURL, outURL.String())
	}
}

func TestReadyAndHealthy(t *testing.T) {
	dbDir, err := ioutil.TempDir("", "tsdb-ready")

	testutil.Ok(t, err)

	defer os.RemoveAll(dbDir)
	db, err := tsdb.Open(dbDir, nil, nil, nil)

	testutil.Ok(t, err)

	opts := &Options{
		ListenAddress:  ":9090",
		ReadTimeout:    30 * time.Second,
		MaxConnections: 512,
		Context:        nil,
		Storage:        nil,
		QueryEngine:    nil,
		ScrapeManager:  &scrape.Manager{},
		RuleManager:    &rules.Manager{},
		Notifier:       nil,
		RoutePrefix:    "/",
		EnableAdminAPI: true,
		TSDB:           func() *tsdb.DB { return db },
		ExternalURL: &url.URL{
			Scheme: "http",
			Host:   "localhost:9090",
			Path:   "/",
		},
		Version:  &PrometheusVersion{},
		Gatherer: prometheus.DefaultGatherer,
	}

	opts.Flags = map[string]string{}

	webHandler := New(nil, opts)

	webHandler.config = &config.Config{}
	webHandler.notifier = &notifier.Manager{}

	go func() {
		err := webHandler.Run(context.Background())
		if err != nil {
			panic(fmt.Sprintf("Can't start web handler:%s", err))
		}
	}()

	// Give some time for the web goroutine to run since we need the server
	// to be up before starting tests.
	time.Sleep(5 * time.Second)

	resp, err := http.Get("http://localhost:9090/-/healthy")

	testutil.Ok(t, err)
	testutil.Equals(t, http.StatusOK, resp.StatusCode)

	resp, err = http.Get("http://localhost:9090/-/ready")

	testutil.Ok(t, err)
	testutil.Equals(t, http.StatusServiceUnavailable, resp.StatusCode)

	resp, err = http.Get("http://localhost:9090/version")

	testutil.Ok(t, err)
	testutil.Equals(t, http.StatusServiceUnavailable, resp.StatusCode)

	resp, err = http.Get("http://localhost:9090/graph")

	testutil.Ok(t, err)
	testutil.Equals(t, http.StatusServiceUnavailable, resp.StatusCode)

	resp, err = http.Post("http://localhost:9090/api/v2/admin/tsdb/snapshot", "", strings.NewReader(""))

	testutil.Ok(t, err)
	testutil.Equals(t, http.StatusServiceUnavailable, resp.StatusCode)

	resp, err = http.Post("http://localhost:9090/api/v2/admin/tsdb/delete_series", "", strings.NewReader("{}"))

	testutil.Ok(t, err)
	testutil.Equals(t, http.StatusServiceUnavailable, resp.StatusCode)

	resp, err = http.Get("http://localhost:9090/graph")

	testutil.Ok(t, err)
	testutil.Equals(t, http.StatusServiceUnavailable, resp.StatusCode)

	resp, err = http.Get("http://localhost:9090/alerts")

	testutil.Ok(t, err)
	testutil.Equals(t, http.StatusServiceUnavailable, resp.StatusCode)

	resp, err = http.Get("http://localhost:9090/flags")

	testutil.Ok(t, err)
	testutil.Equals(t, http.StatusServiceUnavailable, resp.StatusCode)

	resp, err = http.Get("http://localhost:9090/rules")

	testutil.Ok(t, err)
	testutil.Equals(t, http.StatusServiceUnavailable, resp.StatusCode)

	resp, err = http.Get("http://localhost:9090/service-discovery")

	testutil.Ok(t, err)
	testutil.Equals(t, http.StatusServiceUnavailable, resp.StatusCode)

	resp, err = http.Get("http://localhost:9090/targets")

	testutil.Ok(t, err)
	testutil.Equals(t, http.StatusServiceUnavailable, resp.StatusCode)

	resp, err = http.Get("http://localhost:9090/config")

	testutil.Ok(t, err)
	testutil.Equals(t, http.StatusServiceUnavailable, resp.StatusCode)

	resp, err = http.Get("http://localhost:9090/status")

	testutil.Ok(t, err)
	testutil.Equals(t, http.StatusServiceUnavailable, resp.StatusCode)

	// Set to ready.
	webHandler.Ready()

	resp, err = http.Get("http://localhost:9090/-/healthy")

	testutil.Ok(t, err)
	testutil.Equals(t, http.StatusOK, resp.StatusCode)

	resp, err = http.Get("http://localhost:9090/-/ready")

	testutil.Ok(t, err)
	testutil.Equals(t, http.StatusOK, resp.StatusCode)

	resp, err = http.Get("http://localhost:9090/version")

	testutil.Ok(t, err)
	testutil.Equals(t, http.StatusOK, resp.StatusCode)

	resp, err = http.Get("http://localhost:9090/graph")

	testutil.Ok(t, err)
	testutil.Equals(t, http.StatusOK, resp.StatusCode)

	resp, err = http.Post("http://localhost:9090/api/v2/admin/tsdb/snapshot", "", strings.NewReader(""))

	testutil.Ok(t, err)
	testutil.Equals(t, http.StatusOK, resp.StatusCode)

	resp, err = http.Post("http://localhost:9090/api/v2/admin/tsdb/delete_series", "", strings.NewReader("{}"))

	testutil.Ok(t, err)
	testutil.Equals(t, http.StatusOK, resp.StatusCode)

	resp, err = http.Get("http://localhost:9090/alerts")

	testutil.Ok(t, err)
	testutil.Equals(t, http.StatusOK, resp.StatusCode)

	resp, err = http.Get("http://localhost:9090/flags")

	testutil.Ok(t, err)
	testutil.Equals(t, http.StatusOK, resp.StatusCode)

	resp, err = http.Get("http://localhost:9090/rules")

	testutil.Ok(t, err)
	testutil.Equals(t, http.StatusOK, resp.StatusCode)

	resp, err = http.Get("http://localhost:9090/service-discovery")

	testutil.Ok(t, err)
	testutil.Equals(t, http.StatusOK, resp.StatusCode)

	resp, err = http.Get("http://localhost:9090/targets")

	testutil.Ok(t, err)
	testutil.Equals(t, http.StatusOK, resp.StatusCode)

	resp, err = http.Get("http://localhost:9090/config")

	testutil.Ok(t, err)
	testutil.Equals(t, http.StatusOK, resp.StatusCode)

	resp, err = http.Get("http://localhost:9090/status")

	testutil.Ok(t, err)
	testutil.Equals(t, http.StatusOK, resp.StatusCode)
}

func TestRoutePrefix(t *testing.T) {
	dbDir, err := ioutil.TempDir("", "tsdb-ready")

	testutil.Ok(t, err)

	defer os.RemoveAll(dbDir)

	db, err := tsdb.Open(dbDir, nil, nil, nil)

	testutil.Ok(t, err)

	opts := &Options{
		ListenAddress:  ":9091",
		ReadTimeout:    30 * time.Second,
		MaxConnections: 512,
		Context:        nil,
		Storage:        nil,
		QueryEngine:    nil,
		ScrapeManager:  nil,
		RuleManager:    nil,
		Notifier:       nil,
		RoutePrefix:    "/prometheus",
		EnableAdminAPI: true,
		ExternalURL: &url.URL{
			Host:   "localhost.localdomain:9090",
			Scheme: "http",
		},
		TSDB: func() *tsdb.DB { return db },
	}

	opts.Flags = map[string]string{}

	webHandler := New(nil, opts)
	go func() {
		err := webHandler.Run(context.Background())
		if err != nil {
			panic(fmt.Sprintf("Can't start web handler:%s", err))
		}
	}()

	// Give some time for the web goroutine to run since we need the server
	// to be up before starting tests.
	time.Sleep(5 * time.Second)

	resp, err := http.Get("http://localhost:9091" + opts.RoutePrefix + "/-/healthy")

	testutil.Ok(t, err)
	testutil.Equals(t, http.StatusOK, resp.StatusCode)

	resp, err = http.Get("http://localhost:9091" + opts.RoutePrefix + "/-/ready")

	testutil.Ok(t, err)
	testutil.Equals(t, http.StatusServiceUnavailable, resp.StatusCode)

	resp, err = http.Get("http://localhost:9091" + opts.RoutePrefix + "/version")

	testutil.Ok(t, err)
	testutil.Equals(t, http.StatusServiceUnavailable, resp.StatusCode)

	resp, err = http.Post("http://localhost:9091"+opts.RoutePrefix+"/api/v2/admin/tsdb/snapshot", "", strings.NewReader(""))

	testutil.Ok(t, err)
	testutil.Equals(t, http.StatusServiceUnavailable, resp.StatusCode)

	resp, err = http.Post("http://localhost:9091"+opts.RoutePrefix+"/api/v2/admin/tsdb/delete_series", "", strings.NewReader("{}"))

	testutil.Ok(t, err)
	testutil.Equals(t, http.StatusServiceUnavailable, resp.StatusCode)

	// Set to ready.
	webHandler.Ready()

	resp, err = http.Get("http://localhost:9091" + opts.RoutePrefix + "/-/healthy")

	testutil.Ok(t, err)
	testutil.Equals(t, http.StatusOK, resp.StatusCode)

	resp, err = http.Get("http://localhost:9091" + opts.RoutePrefix + "/-/ready")

	testutil.Ok(t, err)
	testutil.Equals(t, http.StatusOK, resp.StatusCode)

	resp, err = http.Get("http://localhost:9091" + opts.RoutePrefix + "/version")

	testutil.Ok(t, err)
	testutil.Equals(t, http.StatusOK, resp.StatusCode)

	resp, err = http.Post("http://localhost:9091"+opts.RoutePrefix+"/api/v2/admin/tsdb/snapshot", "", strings.NewReader(""))

	testutil.Ok(t, err)
	testutil.Equals(t, http.StatusOK, resp.StatusCode)

	resp, err = http.Post("http://localhost:9091"+opts.RoutePrefix+"/api/v2/admin/tsdb/delete_series", "", strings.NewReader("{}"))

	testutil.Ok(t, err)
	testutil.Equals(t, http.StatusOK, resp.StatusCode)
}

func TestDebugHandler(t *testing.T) {
	for _, tc := range []struct {
		prefix, url string
		code        int
	}{
		{"/", "/debug/pprof/cmdline", 200},
		{"/foo", "/foo/debug/pprof/cmdline", 200},

		{"/", "/debug/pprof/goroutine", 200},
		{"/foo", "/foo/debug/pprof/goroutine", 200},

		{"/", "/debug/pprof/foo", 404},
		{"/foo", "/bar/debug/pprof/goroutine", 404},
	} {
		opts := &Options{
			RoutePrefix:   tc.prefix,
			ListenAddress: "somehost:9090",
			ExternalURL: &url.URL{
				Host:   "localhost.localdomain:9090",
				Scheme: "http",
			},
		}
		handler := New(nil, opts)
		handler.Ready()

		w := httptest.NewRecorder()

		req, err := http.NewRequest("GET", tc.url, nil)

		testutil.Ok(t, err)

		handler.router.ServeHTTP(w, req)

		testutil.Equals(t, tc.code, w.Code)
	}
}

func TestHTTPMetrics(t *testing.T) {
<<<<<<< HEAD
	handler := New(nil, &Options{RoutePrefix: "/"})
=======
	t.Parallel()

	handler := New(nil, &Options{
		RoutePrefix:   "/",
		ListenAddress: "somehost:9090",
		ExternalURL: &url.URL{
			Host:   "localhost.localdomain:9090",
			Scheme: "http",
		},
	})
>>>>>>> e50fdbc7
	getReady := func() int {
		t.Helper()
		w := httptest.NewRecorder()

		req, err := http.NewRequest("GET", "/-/ready", nil)
		testutil.Ok(t, err)

		handler.router.ServeHTTP(w, req)
		return w.Code
	}

	code := getReady()
	testutil.Equals(t, http.StatusServiceUnavailable, code)
	counter := handler.metrics.requestCounter
	testutil.Equals(t, 1, int(prom_testutil.ToFloat64(counter.WithLabelValues("/-/ready", strconv.Itoa(http.StatusServiceUnavailable)))))

	handler.Ready()
	for range [2]int{} {
		code = getReady()
		testutil.Equals(t, http.StatusOK, code)
	}
	testutil.Equals(t, 2, int(prom_testutil.ToFloat64(counter.WithLabelValues("/-/ready", strconv.Itoa(http.StatusOK)))))
	testutil.Equals(t, 1, int(prom_testutil.ToFloat64(counter.WithLabelValues("/-/ready", strconv.Itoa(http.StatusServiceUnavailable)))))
}<|MERGE_RESOLUTION|>--- conflicted
+++ resolved
@@ -414,11 +414,6 @@
 }
 
 func TestHTTPMetrics(t *testing.T) {
-<<<<<<< HEAD
-	handler := New(nil, &Options{RoutePrefix: "/"})
-=======
-	t.Parallel()
-
 	handler := New(nil, &Options{
 		RoutePrefix:   "/",
 		ListenAddress: "somehost:9090",
@@ -427,7 +422,6 @@
 			Scheme: "http",
 		},
 	})
->>>>>>> e50fdbc7
 	getReady := func() int {
 		t.Helper()
 		w := httptest.NewRecorder()
