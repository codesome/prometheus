// Copyright 2016 The Prometheus Authors
// Licensed under the Apache License, Version 2.0 (the "License");
// you may not use this file except in compliance with the License.
// You may obtain a copy of the License at
//
//     http://www.apache.org/licenses/LICENSE-2.0
//
// Unless required by applicable law or agreed to in writing, software
// distributed under the License is distributed on an "AS IS" BASIS,
// WITHOUT WARRANTIES OR CONDITIONS OF ANY KIND, either express or implied.
// See the License for the specific language governing permissions and
// limitations under the License.

package v1

import (
	"context"
	"encoding/json"
	"errors"
	"fmt"
	"io"
	"math"
	"math/rand"
	"net/http"
	"net/url"
	"os"
	"path/filepath"
	"sort"
	"strconv"
	"strings"
	"time"
	"unsafe"

	yaml "gopkg.in/yaml.v2"

	jsoniter "github.com/json-iterator/go"
	"github.com/prometheus/common/model"
	"github.com/prometheus/common/route"
	"github.com/prometheus/tsdb"

	"github.com/prometheus/prometheus/config"
	"github.com/prometheus/prometheus/pkg/labels"
<<<<<<< HEAD
	"github.com/prometheus/prometheus/pkg/rulefmt"
=======
	"github.com/prometheus/prometheus/pkg/textparse"
>>>>>>> 6eab4bbc
	"github.com/prometheus/prometheus/pkg/timestamp"
	"github.com/prometheus/prometheus/prompb"
	"github.com/prometheus/prometheus/promql"
	"github.com/prometheus/prometheus/rules"
	"github.com/prometheus/prometheus/scrape"
	"github.com/prometheus/prometheus/storage"
	"github.com/prometheus/prometheus/storage/remote"
	"github.com/prometheus/prometheus/template"
	"github.com/prometheus/prometheus/util/httputil"
	"github.com/prometheus/prometheus/util/stats"
	tsdbLabels "github.com/prometheus/tsdb/labels"
)

type status string

const (
	statusSuccess status = "success"
	statusError   status = "error"
)

type errorType string

const (
	errorNone        errorType = ""
	errorTimeout     errorType = "timeout"
	errorCanceled    errorType = "canceled"
	errorExec        errorType = "execution"
	errorBadData     errorType = "bad_data"
	errorInternal    errorType = "internal"
	errorUnavailable errorType = "unavailable"
	errorNotFound    errorType = "not_found"
)

var corsHeaders = map[string]string{
	"Access-Control-Allow-Headers":  "Accept, Authorization, Content-Type, Origin",
	"Access-Control-Allow-Methods":  "GET, OPTIONS",
	"Access-Control-Allow-Origin":   "*",
	"Access-Control-Expose-Headers": "Date",
}

type apiError struct {
	typ errorType
	err error
}

func (e *apiError) Error() string {
	return fmt.Sprintf("%s: %s", e.typ, e.err)
}

type targetRetriever interface {
	TargetsActive() []*scrape.Target
	TargetsDropped() []*scrape.Target
}

type alertmanagerRetriever interface {
	Alertmanagers() []*url.URL
	DroppedAlertmanagers() []*url.URL
}

type response struct {
	Status    status      `json:"status"`
	Data      interface{} `json:"data,omitempty"`
	ErrorType errorType   `json:"errorType,omitempty"`
	Error     string      `json:"error,omitempty"`
}

// Enables cross-site script calls.
func setCORS(w http.ResponseWriter) {
	for h, v := range corsHeaders {
		w.Header().Set(h, v)
	}
}

type apiFunc func(r *http.Request) (interface{}, *apiError, func())

// API can register a set of endpoints in a router and handle
// them using the provided storage and query engine.
type API struct {
	Queryable   storage.Queryable
	QueryEngine *promql.Engine

	targetRetriever       targetRetriever
	alertmanagerRetriever alertmanagerRetriever

	now      func() time.Time
	config   func() config.Config
	flagsMap map[string]string
	ready    func(http.HandlerFunc) http.HandlerFunc

	db          func() *tsdb.DB
	enableAdmin bool
}

// NewAPI returns an initialized API type.
func NewAPI(
	qe *promql.Engine,
	q storage.Queryable,
	tr targetRetriever,
	ar alertmanagerRetriever,
	configFunc func() config.Config,
	flagsMap map[string]string,
	readyFunc func(http.HandlerFunc) http.HandlerFunc,
	db func() *tsdb.DB,
	enableAdmin bool,
) *API {
	return &API{
		QueryEngine:           qe,
		Queryable:             q,
		targetRetriever:       tr,
		alertmanagerRetriever: ar,
		now:         time.Now,
		config:      configFunc,
		flagsMap:    flagsMap,
		ready:       readyFunc,
		db:          db,
		enableAdmin: enableAdmin,
	}
}

// Register the API's endpoints in the given router.
func (api *API) Register(r *route.Router) {
	wrap := func(f apiFunc) http.HandlerFunc {
		hf := http.HandlerFunc(func(w http.ResponseWriter, r *http.Request) {
			setCORS(w)
			data, err, finalizer := f(r)
			if err != nil {
				respondError(w, err, data)
			} else if data != nil {
				respond(w, data)
			} else {
				w.WriteHeader(http.StatusNoContent)
			}
			if finalizer != nil {
				finalizer()
			}
		})
		return api.ready(httputil.CompressionHandler{
			Handler: hf,
		}.ServeHTTP)
	}

	r.Options("/*path", wrap(api.options))

	r.Get("/query", wrap(api.query))
	r.Post("/query", wrap(api.query))
	r.Get("/query_range", wrap(api.queryRange))
	r.Post("/query_range", wrap(api.queryRange))

	r.Get("/label/:name/values", wrap(api.labelValues))

	r.Get("/series", wrap(api.series))
	r.Del("/series", wrap(api.dropSeries))

	r.Get("/targets", wrap(api.targets))
	r.Get("/targets/metadata", wrap(api.targetMetadata))
	r.Get("/alertmanagers", wrap(api.alertmanagers))

	r.Post("/alerts_testing", wrap(api.alertsTesting))

	r.Get("/status/config", wrap(api.serveConfig))
	r.Get("/status/flags", wrap(api.serveFlags))
	r.Post("/read", api.ready(http.HandlerFunc(api.remoteRead)))

	// Admin APIs
	r.Post("/admin/tsdb/delete_series", wrap(api.deleteSeries))
	r.Post("/admin/tsdb/clean_tombstones", wrap(api.cleanTombstones))
	r.Post("/admin/tsdb/snapshot", wrap(api.snapshot))
}

type queryData struct {
	ResultType promql.ValueType  `json:"resultType"`
	Result     promql.Value      `json:"result"`
	Stats      *stats.QueryStats `json:"stats,omitempty"`
}

func (api *API) options(r *http.Request) (interface{}, *apiError, func()) {
	return nil, nil, nil
}

func (api *API) query(r *http.Request) (interface{}, *apiError, func()) {
	var ts time.Time
	if t := r.FormValue("time"); t != "" {
		var err error
		ts, err = parseTime(t)
		if err != nil {
			return nil, &apiError{errorBadData, err}, nil
		}
	} else {
		ts = api.now()
	}

	ctx := r.Context()
	if to := r.FormValue("timeout"); to != "" {
		var cancel context.CancelFunc
		timeout, err := parseDuration(to)
		if err != nil {
			return nil, &apiError{errorBadData, err}, nil
		}

		ctx, cancel = context.WithTimeout(ctx, timeout)
		defer cancel()
	}

	qry, err := api.QueryEngine.NewInstantQuery(api.Queryable, r.FormValue("query"), ts)
	if err != nil {
		return nil, &apiError{errorBadData, err}, nil
	}

	res := qry.Exec(ctx)
	if res.Err != nil {
		switch res.Err.(type) {
		case promql.ErrQueryCanceled:
			return nil, &apiError{errorCanceled, res.Err}, qry.Close
		case promql.ErrQueryTimeout:
			return nil, &apiError{errorTimeout, res.Err}, qry.Close
		case promql.ErrStorage:
			return nil, &apiError{errorInternal, res.Err}, qry.Close
		}
		return nil, &apiError{errorExec, res.Err}, qry.Close
	}

	// Optional stats field in response if parameter "stats" is not empty.
	var qs *stats.QueryStats
	if r.FormValue("stats") != "" {
		qs = stats.NewQueryStats(qry.Stats())
	}

	return &queryData{
		ResultType: res.Value.Type(),
		Result:     res.Value,
		Stats:      qs,
	}, nil, qry.Close
}

func (api *API) queryRange(r *http.Request) (interface{}, *apiError, func()) {
	start, err := parseTime(r.FormValue("start"))
	if err != nil {
		return nil, &apiError{errorBadData, err}, nil
	}
	end, err := parseTime(r.FormValue("end"))
	if err != nil {
		return nil, &apiError{errorBadData, err}, nil
	}
	if end.Before(start) {
		err := errors.New("end timestamp must not be before start time")
		return nil, &apiError{errorBadData, err}, nil
	}

	step, err := parseDuration(r.FormValue("step"))
	if err != nil {
		return nil, &apiError{errorBadData, err}, nil
	}

	if step <= 0 {
		err := errors.New("zero or negative query resolution step widths are not accepted. Try a positive integer")
		return nil, &apiError{errorBadData, err}, nil
	}

	// For safety, limit the number of returned points per timeseries.
	// This is sufficient for 60s resolution for a week or 1h resolution for a year.
	if end.Sub(start)/step > 11000 {
		err := errors.New("exceeded maximum resolution of 11,000 points per timeseries. Try decreasing the query resolution (?step=XX)")
		return nil, &apiError{errorBadData, err}, nil
	}

	ctx := r.Context()
	if to := r.FormValue("timeout"); to != "" {
		var cancel context.CancelFunc
		timeout, err := parseDuration(to)
		if err != nil {
			return nil, &apiError{errorBadData, err}, nil
		}

		ctx, cancel = context.WithTimeout(ctx, timeout)
		defer cancel()
	}

<<<<<<< HEAD
	qry, res, apiErr := rangeQuery(api, ctx, r.FormValue("query"), start, end, step)
	if apiErr != nil {
		return nil, apiErr
=======
	qry, err := api.QueryEngine.NewRangeQuery(api.Queryable, r.FormValue("query"), start, end, step)
	if err != nil {
		return nil, &apiError{errorBadData, err}, nil
	}

	res := qry.Exec(ctx)
	if res.Err != nil {
		switch res.Err.(type) {
		case promql.ErrQueryCanceled:
			return nil, &apiError{errorCanceled, res.Err}, qry.Close
		case promql.ErrQueryTimeout:
			return nil, &apiError{errorTimeout, res.Err}, qry.Close
		}
		return nil, &apiError{errorExec, res.Err}, qry.Close
>>>>>>> 6eab4bbc
	}

	// Optional stats field in response if parameter "stats" is not empty.
	var qs *stats.QueryStats
	if r.FormValue("stats") != "" {
		qs = stats.NewQueryStats(qry.Stats())
	}

	return &queryData{
		ResultType: res.Value.Type(),
		Result:     res.Value,
		Stats:      qs,
	}, nil, qry.Close
}

<<<<<<< HEAD
func rangeQuery(api *API, ctx context.Context, qs string, start, end time.Time, step time.Duration) (promql.Query, *promql.Result, *apiError) {
	qry, err := api.QueryEngine.NewRangeQuery(api.Queryable, qs, start, end, step)
	if err != nil {
		return nil, nil, &apiError{errorBadData, err}
	}

	res := qry.Exec(ctx)
	if res.Err != nil {
		switch res.Err.(type) {
		case promql.ErrQueryCanceled:
			return nil, nil, &apiError{errorCanceled, res.Err}
		case promql.ErrQueryTimeout:
			return nil, nil, &apiError{errorTimeout, res.Err}
		}
		return nil, nil, &apiError{errorExec, res.Err}
	}

	return qry, res, nil
}

func (api *API) labelValues(r *http.Request) (interface{}, *apiError) {
=======
func (api *API) labelValues(r *http.Request) (interface{}, *apiError, func()) {
>>>>>>> 6eab4bbc
	ctx := r.Context()
	name := route.Param(ctx, "name")

	if !model.LabelNameRE.MatchString(name) {
		return nil, &apiError{errorBadData, fmt.Errorf("invalid label name: %q", name)}, nil
	}
	q, err := api.Queryable.Querier(ctx, math.MinInt64, math.MaxInt64)
	if err != nil {
		return nil, &apiError{errorExec, err}, nil
	}
	defer q.Close()

	vals, err := q.LabelValues(name)
	if err != nil {
		return nil, &apiError{errorExec, err}, nil
	}

	return vals, nil, nil
}

var (
	minTime = time.Unix(math.MinInt64/1000+62135596801, 0)
	maxTime = time.Unix(math.MaxInt64/1000-62135596801, 999999999)
)

func (api *API) series(r *http.Request) (interface{}, *apiError, func()) {
	r.ParseForm()
	if len(r.Form["match[]"]) == 0 {
		return nil, &apiError{errorBadData, fmt.Errorf("no match[] parameter provided")}, nil
	}

	var start time.Time
	if t := r.FormValue("start"); t != "" {
		var err error
		start, err = parseTime(t)
		if err != nil {
			return nil, &apiError{errorBadData, err}, nil
		}
	} else {
		start = minTime
	}

	var end time.Time
	if t := r.FormValue("end"); t != "" {
		var err error
		end, err = parseTime(t)
		if err != nil {
			return nil, &apiError{errorBadData, err}, nil
		}
	} else {
		end = maxTime
	}

	var matcherSets [][]*labels.Matcher
	for _, s := range r.Form["match[]"] {
		matchers, err := promql.ParseMetricSelector(s)
		if err != nil {
			return nil, &apiError{errorBadData, err}, nil
		}
		matcherSets = append(matcherSets, matchers)
	}

	q, err := api.Queryable.Querier(r.Context(), timestamp.FromTime(start), timestamp.FromTime(end))
	if err != nil {
		return nil, &apiError{errorExec, err}, nil
	}
	defer q.Close()

	var sets []storage.SeriesSet
	for _, mset := range matcherSets {
		s, err := q.Select(nil, mset...)
		if err != nil {
			return nil, &apiError{errorExec, err}, nil
		}
		sets = append(sets, s)
	}

	set := storage.NewMergeSeriesSet(sets)
	metrics := []labels.Labels{}
	for set.Next() {
		metrics = append(metrics, set.At().Labels())
	}
	if set.Err() != nil {
		return nil, &apiError{errorExec, set.Err()}, nil
	}

	return metrics, nil, nil
}

func (api *API) dropSeries(r *http.Request) (interface{}, *apiError, func()) {
	return nil, &apiError{errorInternal, fmt.Errorf("not implemented")}, nil
}

// Target has the information for one target.
type Target struct {
	// Labels before any processing.
	DiscoveredLabels map[string]string `json:"discoveredLabels"`
	// Any labels that are added to this target and its metrics.
	Labels map[string]string `json:"labels"`

	ScrapeURL string `json:"scrapeUrl"`

	LastError  string              `json:"lastError"`
	LastScrape time.Time           `json:"lastScrape"`
	Health     scrape.TargetHealth `json:"health"`
}

// DroppedTarget has the information for one target that was dropped during relabelling.
type DroppedTarget struct {
	// Labels before any processing.
	DiscoveredLabels map[string]string `json:"discoveredLabels"`
}

// TargetDiscovery has all the active targets.
type TargetDiscovery struct {
	ActiveTargets  []*Target        `json:"activeTargets"`
	DroppedTargets []*DroppedTarget `json:"droppedTargets"`
}

func (api *API) targets(r *http.Request) (interface{}, *apiError, func()) {
	tActive := api.targetRetriever.TargetsActive()
	tDropped := api.targetRetriever.TargetsDropped()
	res := &TargetDiscovery{ActiveTargets: make([]*Target, len(tActive)), DroppedTargets: make([]*DroppedTarget, len(tDropped))}

	for i, t := range tActive {
		lastErrStr := ""
		lastErr := t.LastError()
		if lastErr != nil {
			lastErrStr = lastErr.Error()
		}

		res.ActiveTargets[i] = &Target{
			DiscoveredLabels: t.DiscoveredLabels().Map(),
			Labels:           t.Labels().Map(),
			ScrapeURL:        t.URL().String(),
			LastError:        lastErrStr,
			LastScrape:       t.LastScrape(),
			Health:           t.Health(),
		}
	}

	for i, t := range tDropped {
		res.DroppedTargets[i] = &DroppedTarget{
			DiscoveredLabels: t.DiscoveredLabels().Map(),
		}
	}
	return res, nil, nil
}

func (api *API) targetMetadata(r *http.Request) (interface{}, *apiError, func()) {
	limit := -1
	if s := r.FormValue("limit"); s != "" {
		var err error
		if limit, err = strconv.Atoi(s); err != nil {
			return nil, &apiError{errorBadData, fmt.Errorf("limit must be a number")}, nil
		}
	}

	matchers, err := promql.ParseMetricSelector(r.FormValue("match_target"))
	if err != nil {
		return nil, &apiError{errorBadData, err}, nil
	}

	metric := r.FormValue("metric")

	var res []metricMetadata
Outer:
	for _, t := range api.targetRetriever.TargetsActive() {
		if limit >= 0 && len(res) >= limit {
			break
		}
		for _, m := range matchers {
			// Filter targets that don't satisfy the label matchers.
			if !m.Matches(t.Labels().Get(m.Name)) {
				continue Outer
			}
		}
		// If no metric is specified, get the full list for the target.
		if metric == "" {
			for _, md := range t.MetadataList() {
				res = append(res, metricMetadata{
					Target: t.Labels(),
					Metric: md.Metric,
					Type:   md.Type,
					Help:   md.Help,
				})
			}
			continue
		}
		// Get metadata for the specified metric.
		if md, ok := t.Metadata(metric); ok {
			res = append(res, metricMetadata{
				Target: t.Labels(),
				Type:   md.Type,
				Help:   md.Help,
			})
		}
	}
	if len(res) == 0 {
		return nil, &apiError{errorNotFound, errors.New("specified metadata not found")}, nil
	}
	return res, nil, nil
}

type metricMetadata struct {
	Target labels.Labels        `json:"target"`
	Metric string               `json:"metric,omitempty"`
	Type   textparse.MetricType `json:"type"`
	Help   string               `json:"help"`
}

// AlertmanagerDiscovery has all the active Alertmanagers.
type AlertmanagerDiscovery struct {
	ActiveAlertmanagers  []*AlertmanagerTarget `json:"activeAlertmanagers"`
	DroppedAlertmanagers []*AlertmanagerTarget `json:"droppedAlertmanagers"`
}

// AlertmanagerTarget has info on one AM.
type AlertmanagerTarget struct {
	URL string `json:"url"`
}

func (api *API) alertmanagers(r *http.Request) (interface{}, *apiError, func()) {
	urls := api.alertmanagerRetriever.Alertmanagers()
	droppedURLS := api.alertmanagerRetriever.DroppedAlertmanagers()
	ams := &AlertmanagerDiscovery{ActiveAlertmanagers: make([]*AlertmanagerTarget, len(urls)), DroppedAlertmanagers: make([]*AlertmanagerTarget, len(droppedURLS))}
	for i, url := range urls {
		ams.ActiveAlertmanagers[i] = &AlertmanagerTarget{URL: url.String()}
	}
	for i, url := range droppedURLS {
		ams.DroppedAlertmanagers[i] = &AlertmanagerTarget{URL: url.String()}
	}
	return ams, nil, nil
}

type prometheusConfig struct {
	YAML string `json:"yaml"`
}

func (api *API) serveConfig(r *http.Request) (interface{}, *apiError, func()) {
	cfg := &prometheusConfig{
		YAML: api.config().String(),
	}
	return cfg, nil, nil
}

func (api *API) serveFlags(r *http.Request) (interface{}, *apiError, func()) {
	return api.flagsMap, nil, nil
}

func (api *API) remoteRead(w http.ResponseWriter, r *http.Request) {
	req, err := remote.DecodeReadRequest(r)
	if err != nil {
		http.Error(w, err.Error(), http.StatusBadRequest)
		return
	}

	resp := prompb.ReadResponse{
		Results: make([]*prompb.QueryResult, len(req.Queries)),
	}
	for i, query := range req.Queries {
		from, through, matchers, err := remote.FromQuery(query)
		if err != nil {
			http.Error(w, err.Error(), http.StatusBadRequest)
			return
		}

		querier, err := api.Queryable.Querier(r.Context(), from, through)
		if err != nil {
			http.Error(w, err.Error(), http.StatusInternalServerError)
			return
		}
		defer querier.Close()

		// Change equality matchers which match external labels
		// to a matcher that looks for an empty label,
		// as that label should not be present in the storage.
		externalLabels := api.config().GlobalConfig.ExternalLabels.Clone()
		filteredMatchers := make([]*labels.Matcher, 0, len(matchers))
		for _, m := range matchers {
			value := externalLabels[model.LabelName(m.Name)]
			if m.Type == labels.MatchEqual && value == model.LabelValue(m.Value) {
				matcher, err := labels.NewMatcher(labels.MatchEqual, m.Name, "")
				if err != nil {
					http.Error(w, err.Error(), http.StatusInternalServerError)
					return
				}
				filteredMatchers = append(filteredMatchers, matcher)
			} else {
				filteredMatchers = append(filteredMatchers, m)
			}
		}

		set, err := querier.Select(nil, filteredMatchers...)
		if err != nil {
			http.Error(w, err.Error(), http.StatusInternalServerError)
			return
		}
		resp.Results[i], err = remote.ToQueryResult(set)
		if err != nil {
			http.Error(w, err.Error(), http.StatusInternalServerError)
			return
		}

		// Add external labels back in, in sorted order.
		sortedExternalLabels := make([]*prompb.Label, 0, len(externalLabels))
		for name, value := range externalLabels {
			sortedExternalLabels = append(sortedExternalLabels, &prompb.Label{
				Name:  string(name),
				Value: string(value),
			})
		}
		sort.Slice(sortedExternalLabels, func(i, j int) bool {
			return sortedExternalLabels[i].Name < sortedExternalLabels[j].Name
		})

		for _, ts := range resp.Results[i].Timeseries {
			ts.Labels = mergeLabels(ts.Labels, sortedExternalLabels)
		}
	}

	if err := remote.EncodeReadResponse(&resp, w); err != nil {
		http.Error(w, err.Error(), http.StatusInternalServerError)
		return
	}
}

func (api *API) deleteSeries(r *http.Request) (interface{}, *apiError, func()) {
	if !api.enableAdmin {
		return nil, &apiError{errorUnavailable, errors.New("Admin APIs disabled")}, nil
	}
	db := api.db()
	if db == nil {
		return nil, &apiError{errorUnavailable, errors.New("TSDB not ready")}, nil
	}

	r.ParseForm()
	if len(r.Form["match[]"]) == 0 {
		return nil, &apiError{errorBadData, fmt.Errorf("no match[] parameter provided")}, nil
	}

	var start time.Time
	if t := r.FormValue("start"); t != "" {
		var err error
		start, err = parseTime(t)
		if err != nil {
			return nil, &apiError{errorBadData, err}, nil
		}
	} else {
		start = minTime
	}

	var end time.Time
	if t := r.FormValue("end"); t != "" {
		var err error
		end, err = parseTime(t)
		if err != nil {
			return nil, &apiError{errorBadData, err}, nil
		}
	} else {
		end = maxTime
	}

	for _, s := range r.Form["match[]"] {
		matchers, err := promql.ParseMetricSelector(s)
		if err != nil {
			return nil, &apiError{errorBadData, err}, nil
		}

		var selector tsdbLabels.Selector
		for _, m := range matchers {
			selector = append(selector, convertMatcher(m))
		}

		if err := db.Delete(timestamp.FromTime(start), timestamp.FromTime(end), selector...); err != nil {
			return nil, &apiError{errorInternal, err}, nil
		}
	}

	return nil, nil, nil
}

func (api *API) snapshot(r *http.Request) (interface{}, *apiError, func()) {
	if !api.enableAdmin {
		return nil, &apiError{errorUnavailable, errors.New("Admin APIs disabled")}, nil
	}
	skipHead, _ := strconv.ParseBool(r.FormValue("skip_head"))

	db := api.db()
	if db == nil {
		return nil, &apiError{errorUnavailable, errors.New("TSDB not ready")}, nil
	}

	var (
		snapdir = filepath.Join(db.Dir(), "snapshots")
		name    = fmt.Sprintf("%s-%x",
			time.Now().UTC().Format("20060102T150405Z0700"),
			rand.Int())
		dir = filepath.Join(snapdir, name)
	)
	if err := os.MkdirAll(dir, 0777); err != nil {
		return nil, &apiError{errorInternal, fmt.Errorf("create snapshot directory: %s", err)}, nil
	}
	if err := db.Snapshot(dir, !skipHead); err != nil {
		return nil, &apiError{errorInternal, fmt.Errorf("create snapshot: %s", err)}, nil
	}

	return struct {
		Name string `json:"name"`
	}{name}, nil, nil
}

func (api *API) cleanTombstones(r *http.Request) (interface{}, *apiError, func()) {
	if !api.enableAdmin {
		return nil, &apiError{errorUnavailable, errors.New("Admin APIs disabled")}, nil
	}
	db := api.db()
	if db == nil {
		return nil, &apiError{errorUnavailable, errors.New("TSDB not ready")}, nil
	}

	if err := db.CleanTombstones(); err != nil {
		return nil, &apiError{errorInternal, err}, nil
	}

	return nil, nil, nil
}

func convertMatcher(m *labels.Matcher) tsdbLabels.Matcher {
	switch m.Type {
	case labels.MatchEqual:
		return tsdbLabels.NewEqualMatcher(m.Name, m.Value)

	case labels.MatchNotEqual:
		return tsdbLabels.Not(tsdbLabels.NewEqualMatcher(m.Name, m.Value))

	case labels.MatchRegexp:
		res, err := tsdbLabels.NewRegexpMatcher(m.Name, "^(?:"+m.Value+")$")
		if err != nil {
			panic(err)
		}
		return res

	case labels.MatchNotRegexp:
		res, err := tsdbLabels.NewRegexpMatcher(m.Name, "^(?:"+m.Value+")$")
		if err != nil {
			panic(err)
		}
		return tsdbLabels.Not(res)
	}
	panic("storage.convertMatcher: invalid matcher type")
}

// mergeLabels merges two sets of sorted proto labels, preferring those in
// primary to those in secondary when there is an overlap.
func mergeLabels(primary, secondary []*prompb.Label) []*prompb.Label {
	result := make([]*prompb.Label, 0, len(primary)+len(secondary))
	i, j := 0, 0
	for i < len(primary) && j < len(secondary) {
		if primary[i].Name < secondary[j].Name {
			result = append(result, primary[i])
			i++
		} else if primary[i].Name > secondary[j].Name {
			result = append(result, secondary[j])
			j++
		} else {
			result = append(result, primary[i])
			i++
			j++
		}
	}
	for ; i < len(primary); i++ {
		result = append(result, primary[i])
	}
	for ; j < len(secondary); j++ {
		result = append(result, secondary[j])
	}
	return result
}

func respond(w http.ResponseWriter, data interface{}) {
	w.Header().Set("Content-Type", "application/json")
	w.WriteHeader(http.StatusOK)

	json := jsoniter.ConfigCompatibleWithStandardLibrary
	b, err := json.Marshal(&response{
		Status: statusSuccess,
		Data:   data,
	})
	if err != nil {
		return
	}
	w.Write(b)
}

func respondError(w http.ResponseWriter, apiErr *apiError, data interface{}) {
	w.Header().Set("Content-Type", "application/json")

	var code int
	switch apiErr.typ {
	case errorBadData:
		code = http.StatusBadRequest
	case errorExec:
		code = 422
	case errorCanceled, errorTimeout:
		code = http.StatusServiceUnavailable
	case errorInternal:
		code = http.StatusInternalServerError
	case errorNotFound:
		code = http.StatusNotFound
	default:
		code = http.StatusInternalServerError
	}
	w.WriteHeader(code)

	json := jsoniter.ConfigCompatibleWithStandardLibrary
	b, err := json.Marshal(&response{
		Status:    statusError,
		ErrorType: apiErr.typ,
		Error:     apiErr.err.Error(),
		Data:      data,
	})
	if err != nil {
		return
	}
	w.Write(b)
}

func parseTime(s string) (time.Time, error) {
	if t, err := strconv.ParseFloat(s, 64); err == nil {
		s, ns := math.Modf(t)
		return time.Unix(int64(s), int64(ns*float64(time.Second))), nil
	}
	if t, err := time.Parse(time.RFC3339Nano, s); err == nil {
		return t, nil
	}
	return time.Time{}, fmt.Errorf("cannot parse %q to a valid timestamp", s)
}

func parseDuration(s string) (time.Duration, error) {
	if d, err := strconv.ParseFloat(s, 64); err == nil {
		ts := d * float64(time.Second)
		if ts > float64(math.MaxInt64) || ts < float64(math.MinInt64) {
			return 0, fmt.Errorf("cannot parse %q to a valid duration. It overflows int64", s)
		}
		return time.Duration(ts), nil
	}
	if d, err := model.ParseDuration(s); err == nil {
		return time.Duration(d), nil
	}
	return 0, fmt.Errorf("cannot parse %q to a valid duration", s)
}

func init() {
	jsoniter.RegisterTypeEncoderFunc("promql.Point", marshalPointJSON, marshalPointJSONIsEmpty)
}

func marshalPointJSON(ptr unsafe.Pointer, stream *jsoniter.Stream) {
	p := *((*promql.Point)(ptr))
	stream.WriteArrayStart()
	// Write out the timestamp as a float divided by 1000.
	// This is ~3x faster than converting to a float.
	t := p.T
	if t < 0 {
		stream.WriteRaw(`-`)
		t = -t
	}
	stream.WriteInt64(t / 1000)
	fraction := t % 1000
	if fraction != 0 {
		stream.WriteRaw(`.`)
		if fraction < 100 {
			stream.WriteRaw(`0`)
		}
		if fraction < 10 {
			stream.WriteRaw(`0`)
		}
		stream.WriteInt64(fraction)
	}
	stream.WriteMore()
	stream.WriteRaw(`"`)
	stream.WriteFloat64(p.V)
	stream.WriteRaw(`"`)
	stream.WriteArrayEnd()

}

func marshalPointJSONIsEmpty(ptr unsafe.Pointer) bool {
	return false
}

// Alert testing api logic follows from here.

type alertsTestResult struct {
	IsError              bool                        `json:"isError"`
	Errors               []string                    `json:"errors"`
	Success              string                      `json:"success"`
	AlertStateToRowClass map[rules.AlertState]string `json:"alertStateToRowClass"`
	AlertStateToName     map[rules.AlertState]string `json:"alertStateToName"`
	RuleResults          []ruleResult                `json:"ruleResults"`
}

func newAlertsTestResult() alertsTestResult {
	return alertsTestResult{
		IsError: false,
		Success: "Evaluated",
		AlertStateToRowClass: map[rules.AlertState]string{
			rules.StateInactive: "success",
			rules.StatePending:  "warning",
			rules.StateFiring:   "danger",
		},
		AlertStateToName: map[rules.AlertState]string{
			rules.StateInactive: strings.ToUpper(rules.StateInactive.String()),
			rules.StatePending:  strings.ToUpper(rules.StatePending.String()),
			rules.StateFiring:   strings.ToUpper(rules.StateFiring.String()),
		},
	}
}

type ruleResult struct {
	Name            string            `json:"name"`
	Alerts          []*rules.Alert    `json:"alerts"`
	MatrixResult    queryData         `json:"matrixResult"`
	ExprQueryResult queryDataWithExpr `json:"exprQueryResult"`
	HTMLSnippet     string            `json:"htmlSnippet"`
}

type queryDataWithExpr struct {
	ResultType promql.ValueType `json:"resultType"`
	Result     promql.Value     `json:"result"`
	Expr       string           `json:"expr"`
}

var alertTestingSampleInterval = 15 * time.Second

func (api *API) alertsTesting(r *http.Request) (interface{}, *apiError) {

	// As we have 'goto' statement ahead, variables have to be declared beforehand.
	var (
		// Final result variables.
		result = newAlertsTestResult()
		ae     *apiError

		mint, maxt time.Time
		ruleString string
		rgs        *rulefmt.RuleGroups
		queryFunc  rules.QueryFunc

		errs []error
	)

	mint, maxt, ruleString, ae = parseAlertsTestingBody(r.Body)
	if ae != nil {
		goto endLabel
	}

	// Checking syntax of rule file and expression.
	if rgs, errs = rulefmt.Parse([]byte(ruleString)); len(errs) > 0 {
		result.IsError = true
		for _, e := range errs {
			result.Errors = append(result.Errors, e.Error())
		}
		goto endLabel
	}

	queryFunc = rules.EngineQueryFunc(api.QueryEngine, api.Queryable)

	// Trying to expand the templates.
	result.Errors = testTemplateExpansion(r.Context(), queryFunc, rgs)
	if len(result.Errors) > 0 {
		result.IsError = true
		goto endLabel
	}

	// Simulating the Alerts.
	for _, g := range rgs.Groups {
		for _, rl := range g.Rules {
			if rl.Alert == "" {
				// Not an alerting rule.
				continue
			}

			expr, err := promql.ParseExpr(rl.Expr)
			if err != nil {
				result.IsError = true
				result.Errors = append(result.Errors, fmt.Sprintf("Failed the parse the expression `%s`", rl.Expr))
				goto endLabel
			}
			lbls, anns := labels.FromMap(rl.Labels), labels.FromMap(rl.Annotations)
			alertingRule := rules.NewAlertingRule(rl.Alert, expr, time.Duration(rl.For), lbls, anns, nil)

			seriesHashMap := make(map[uint64]*promql.Series) // All the series created for this rule.
			nextiter := func(curr, max time.Time, step time.Duration) time.Time {
				diff := max.Sub(curr)
				if diff != 0 && diff < step {
					return max
				} else {
					return curr.Add(step)
				}
			}
			// Evaluating the alerting rule for past 1 day.
			for t := mint; maxt.Sub(t) >= 0; t = nextiter(t, maxt, alertTestingSampleInterval) {
				vec, err := alertingRule.Eval(r.Context(), t, queryFunc, nil)
				if err != nil {
					ae = &apiError{errorInternal, err}
					goto endLabel
				}
				for _, smpl := range vec {
					var (
						series *promql.Series
						ok     bool
					)
					if series, ok = seriesHashMap[smpl.Metric.Hash()]; !ok {
						series = &promql.Series{Metric: smpl.Metric}
						seriesHashMap[smpl.Metric.Hash()] = series
					}
					series.Points = append(series.Points, smpl.Point)
				}
			}

			var matrix promql.Matrix
			for _, series := range seriesHashMap {
				matrix = append(matrix, *series)
			}
			matrix = downsampleMatrix(matrix, 256, false)

			htmlSnippet := string(alertingRule.HTMLSnippet(""))
			// Removing the hyperlinks from the HTML snippet.
			var ar rulefmt.Rule
			if err = yaml.Unmarshal([]byte(htmlSnippet), &ar); err != nil {
				ae = &apiError{errorInternal, err}
				goto endLabel
			}
			ar.Alert, ar.Expr = rl.Alert, rl.Expr
			bytes, err := yaml.Marshal(ar)
			if err != nil {
				ae = &apiError{errorInternal, err}
				goto endLabel
			}

			// Querying the expression.
			_, res, apiErr := rangeQuery(api, r.Context(), rl.Expr, mint, maxt, alertTestingSampleInterval)
			if apiErr != nil {
				ae = apiErr
				goto endLabel
			}
			exprMatrix, err := res.Matrix()
			if err != nil {
				ae = &apiError{errorExec, err}
				goto endLabel
			}
			exprMatrix = downsampleMatrix(exprMatrix, 256, true)
			result.RuleResults = append(result.RuleResults, ruleResult{
				Name:        rl.Alert,
				Alerts:      alertingRule.ActiveAlerts(),
				HTMLSnippet: string(bytes),
				MatrixResult: queryData{
					Result:     matrix,
					ResultType: matrix.Type(),
				},
				ExprQueryResult: queryDataWithExpr{
					Result:     exprMatrix,
					ResultType: exprMatrix.Type(),
					Expr:       rl.Expr,
				},
			})

		}
	}

endLabel:
	return result, ae
}

func parseAlertsTestingBody(body io.ReadCloser) (time.Time, time.Time, string, *apiError) {

	var (
		postData struct {
			RuleText string
			Time     float64
		}

		// Time ranges for which the alerting rule will be simulated.
		// It is set to past 1 day.
		maxt = time.Now()
		mint time.Time

		ruleString string
		err        error
	)

	decoder := json.NewDecoder(body)
	defer body.Close()
	if err = decoder.Decode(&postData); err != nil {
		return maxt, maxt, "", &apiError{errorBadData, err}
	}

	if postData.Time > 0 && int64(postData.Time) <= maxt.Unix() {
		maxt = time.Unix(int64(postData.Time), 0)
	}
	mint = maxt.Add(-24 * time.Hour)

	if ruleString, err = url.QueryUnescape(postData.RuleText); err != nil {
		return maxt, maxt, "", &apiError{errorBadData, err}
	}

	return mint, maxt, ruleString, nil
}

func testTemplateExpansion(ctx context.Context, queryFunc rules.QueryFunc, rgs *rulefmt.RuleGroups) (errs []string) {
	// NOTE: This will only check for correct variables used, like `$wrongLabelsVariable`.
	//       It wont detect if a wrong key is used with the variables, like `$labels.wrongKey`.
	for _, g := range rgs.Groups {
		for _, rl := range g.Rules {
			if rl.Alert == "" {
				// Not an alerting rule.
				continue
			}

			// Trying to expand templates.
			l := make(map[string]string)

			tmplData := struct {
				Labels map[string]string
				Value  float64
			}{
				Labels: l,
			}
			defs := "{{$labels := .Labels}}{{$value := .Value}}"
			expand := func(text string) error {
				tmpl := template.NewTemplateExpander(
					ctx,
					defs+text,
					"__alert_"+rl.Alert,
					tmplData,
					model.Time(timestamp.FromTime(time.Now())),
					template.QueryFunc(queryFunc),
					nil,
				)
				_, err := tmpl.Expand()
				return err
			}

			// Expanding Labels.
			for _, val := range rl.Labels {
				err := expand(val)
				if err != nil {
					errs = append(errs, err.Error())
				}
			}

			// Expanding Annotations.
			for _, val := range rl.Annotations {
				err := expand(val)
				if err != nil {
					errs = append(errs, err.Error())
				}
			}

		}
	}

	return errs
}

func min(a, b int) int {
	if a < b {
		return a
	}
	return b
}

// downsampleMatrix picks out samples (or averages) with a fixed step to have
// maximum of `maxSamples` or `maxSamples + 1` samples as result for
// every series (including the first and the last sample in the series).
// If avg=true, it performs average of samples over the range within the step,
// else only pics the samples.
func downsampleMatrix(matrix promql.Matrix, maxSamples int, avg bool) promql.Matrix {
	var newMatrix promql.Matrix
	for _, series := range matrix {
		if len(series.Points) > maxSamples {
			// Limiting till 'maxSamples' or 'maxSamples+1' samples.
			step := len(series.Points) / maxSamples
			var filtered []promql.Point
			if avg {
				for i := 0; i < maxSamples; i++ {
					var v float64 = 0
					for j := i * step; j < min((i+1)*step, len(series.Points)); j++ {
						v += series.Points[j].V
					}
					filtered = append(filtered, promql.Point{series.Points[i*step].T, v})
				}
			} else {
				for i := 0; i < maxSamples; i++ {
					filtered = append(filtered, series.Points[i*step])
				}
			}
			// Adding the last sample if not added. We would want the
			// first and the last sample after downsampling for proper
			// limits in the graph.
			if (maxSamples-1)*step < len(series.Points)-1 {
				filtered = append(filtered, series.Points[len(series.Points)-1])
			}
			series.Points = filtered
		}
		newMatrix = append(newMatrix, series)
	}

	return newMatrix
}<|MERGE_RESOLUTION|>--- conflicted
+++ resolved
@@ -40,11 +40,8 @@
 
 	"github.com/prometheus/prometheus/config"
 	"github.com/prometheus/prometheus/pkg/labels"
-<<<<<<< HEAD
 	"github.com/prometheus/prometheus/pkg/rulefmt"
-=======
 	"github.com/prometheus/prometheus/pkg/textparse"
->>>>>>> 6eab4bbc
 	"github.com/prometheus/prometheus/pkg/timestamp"
 	"github.com/prometheus/prometheus/prompb"
 	"github.com/prometheus/prometheus/promql"
@@ -322,26 +319,9 @@
 		defer cancel()
 	}
 
-<<<<<<< HEAD
 	qry, res, apiErr := rangeQuery(api, ctx, r.FormValue("query"), start, end, step)
 	if apiErr != nil {
-		return nil, apiErr
-=======
-	qry, err := api.QueryEngine.NewRangeQuery(api.Queryable, r.FormValue("query"), start, end, step)
-	if err != nil {
-		return nil, &apiError{errorBadData, err}, nil
-	}
-
-	res := qry.Exec(ctx)
-	if res.Err != nil {
-		switch res.Err.(type) {
-		case promql.ErrQueryCanceled:
-			return nil, &apiError{errorCanceled, res.Err}, qry.Close
-		case promql.ErrQueryTimeout:
-			return nil, &apiError{errorTimeout, res.Err}, qry.Close
-		}
-		return nil, &apiError{errorExec, res.Err}, qry.Close
->>>>>>> 6eab4bbc
+		return nil, apiErr, nil
 	}
 
 	// Optional stats field in response if parameter "stats" is not empty.
@@ -357,7 +337,6 @@
 	}, nil, qry.Close
 }
 
-<<<<<<< HEAD
 func rangeQuery(api *API, ctx context.Context, qs string, start, end time.Time, step time.Duration) (promql.Query, *promql.Result, *apiError) {
 	qry, err := api.QueryEngine.NewRangeQuery(api.Queryable, qs, start, end, step)
 	if err != nil {
@@ -378,10 +357,7 @@
 	return qry, res, nil
 }
 
-func (api *API) labelValues(r *http.Request) (interface{}, *apiError) {
-=======
 func (api *API) labelValues(r *http.Request) (interface{}, *apiError, func()) {
->>>>>>> 6eab4bbc
 	ctx := r.Context()
 	name := route.Param(ctx, "name")
 
@@ -1017,7 +993,7 @@
 
 var alertTestingSampleInterval = 15 * time.Second
 
-func (api *API) alertsTesting(r *http.Request) (interface{}, *apiError) {
+func (api *API) alertsTesting(r *http.Request) (interface{}, *apiError, func()) {
 
 	// As we have 'goto' statement ahead, variables have to be declared beforehand.
 	var (
@@ -1153,7 +1129,7 @@
 	}
 
 endLabel:
-	return result, ae
+	return result, ae, nil
 }
 
 func parseAlertsTestingBody(body io.ReadCloser) (time.Time, time.Time, string, *apiError) {
