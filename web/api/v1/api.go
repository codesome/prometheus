// Copyright 2016 The Prometheus Authors
// Licensed under the Apache License, Version 2.0 (the "License");
// you may not use this file except in compliance with the License.
// You may obtain a copy of the License at
//
//     http://www.apache.org/licenses/LICENSE-2.0
//
// Unless required by applicable law or agreed to in writing, software
// distributed under the License is distributed on an "AS IS" BASIS,
// WITHOUT WARRANTIES OR CONDITIONS OF ANY KIND, either express or implied.
// See the License for the specific language governing permissions and
// limitations under the License.

package v1

import (
	"context"
	"errors"
	"fmt"
	"math"
	"math/rand"
	"net/http"
	"net/url"
	"os"
	"path/filepath"
	"sort"
	"strconv"
	"strings"
	"time"
	"unsafe"

<<<<<<< HEAD
	yaml "gopkg.in/yaml.v2"

=======
	"github.com/go-kit/kit/log"
	"github.com/go-kit/kit/log/level"
>>>>>>> f2d43af8
	jsoniter "github.com/json-iterator/go"
	"github.com/prometheus/common/model"
	"github.com/prometheus/common/route"
	"github.com/prometheus/tsdb"

	"github.com/prometheus/prometheus/config"
	"github.com/prometheus/prometheus/pkg/gate"
	"github.com/prometheus/prometheus/pkg/labels"
	"github.com/prometheus/prometheus/pkg/rulefmt"
	"github.com/prometheus/prometheus/pkg/textparse"
	"github.com/prometheus/prometheus/pkg/timestamp"
	"github.com/prometheus/prometheus/prompb"
	"github.com/prometheus/prometheus/promql"
	"github.com/prometheus/prometheus/rules"
	"github.com/prometheus/prometheus/scrape"
	"github.com/prometheus/prometheus/storage"
	"github.com/prometheus/prometheus/storage/remote"
	"github.com/prometheus/prometheus/template"
	"github.com/prometheus/prometheus/util/httputil"
	"github.com/prometheus/prometheus/util/stats"
	tsdbLabels "github.com/prometheus/tsdb/labels"
)

type status string

const (
	statusSuccess status = "success"
	statusError   status = "error"
)

type errorType string

const (
	errorNone        errorType = ""
	errorTimeout     errorType = "timeout"
	errorCanceled    errorType = "canceled"
	errorExec        errorType = "execution"
	errorBadData     errorType = "bad_data"
	errorInternal    errorType = "internal"
	errorUnavailable errorType = "unavailable"
	errorNotFound    errorType = "not_found"
)

var corsHeaders = map[string]string{
	"Access-Control-Allow-Headers":  "Accept, Authorization, Content-Type, Origin",
	"Access-Control-Allow-Methods":  "GET, OPTIONS",
	"Access-Control-Allow-Origin":   "*",
	"Access-Control-Expose-Headers": "Date",
}

type apiError struct {
	typ errorType
	err error
}

func (e *apiError) Error() string {
	return fmt.Sprintf("%s: %s", e.typ, e.err)
}

type targetRetriever interface {
	TargetsActive() map[string][]*scrape.Target
	TargetsDropped() map[string][]*scrape.Target
}

type alertmanagerRetriever interface {
	Alertmanagers() []*url.URL
	DroppedAlertmanagers() []*url.URL
}

type rulesRetriever interface {
	RuleGroups() []*rules.Group
	AlertingRules() []*rules.AlertingRule
}

type response struct {
	Status    status      `json:"status"`
	Data      interface{} `json:"data,omitempty"`
	ErrorType errorType   `json:"errorType,omitempty"`
	Error     string      `json:"error,omitempty"`
}

// Enables cross-site script calls.
func setCORS(w http.ResponseWriter) {
	for h, v := range corsHeaders {
		w.Header().Set(h, v)
	}
}

type apiFunc func(r *http.Request) (interface{}, *apiError, func())

// API can register a set of endpoints in a router and handle
// them using the provided storage and query engine.
type API struct {
	Queryable   storage.Queryable
	QueryEngine *promql.Engine

	targetRetriever       targetRetriever
	alertmanagerRetriever alertmanagerRetriever
	rulesRetriever        rulesRetriever
	now                   func() time.Time
	config                func() config.Config
	flagsMap              map[string]string
	ready                 func(http.HandlerFunc) http.HandlerFunc

	db                    func() *tsdb.DB
	enableAdmin           bool
	logger                log.Logger
	remoteReadSampleLimit int
	remoteReadGate        *gate.Gate
}

// NewAPI returns an initialized API type.
func NewAPI(
	qe *promql.Engine,
	q storage.Queryable,
	tr targetRetriever,
	ar alertmanagerRetriever,
	configFunc func() config.Config,
	flagsMap map[string]string,
	readyFunc func(http.HandlerFunc) http.HandlerFunc,
	db func() *tsdb.DB,
	enableAdmin bool,
	logger log.Logger,
	rr rulesRetriever,
	remoteReadSampleLimit int,
	remoteReadConcurrencyLimit int,
) *API {
	return &API{
		QueryEngine:           qe,
		Queryable:             q,
		targetRetriever:       tr,
		alertmanagerRetriever: ar,

		now:                   time.Now,
		config:                configFunc,
		flagsMap:              flagsMap,
		ready:                 readyFunc,
		db:                    db,
		enableAdmin:           enableAdmin,
		rulesRetriever:        rr,
		remoteReadSampleLimit: remoteReadSampleLimit,
		remoteReadGate:        gate.New(remoteReadConcurrencyLimit),
		logger:                logger,
	}
}

// Register the API's endpoints in the given router.
func (api *API) Register(r *route.Router) {
	wrap := func(f apiFunc) http.HandlerFunc {
		hf := http.HandlerFunc(func(w http.ResponseWriter, r *http.Request) {
			setCORS(w)
			data, err, finalizer := f(r)
			if err != nil {
				api.respondError(w, err, data)
			} else if data != nil {
				api.respond(w, data)
			} else {
				w.WriteHeader(http.StatusNoContent)
			}
			if finalizer != nil {
				finalizer()
			}
		})
		return api.ready(httputil.CompressionHandler{
			Handler: hf,
		}.ServeHTTP)
	}

	r.Options("/*path", wrap(api.options))

	r.Get("/query", wrap(api.query))
	r.Post("/query", wrap(api.query))
	r.Get("/query_range", wrap(api.queryRange))
	r.Post("/query_range", wrap(api.queryRange))

	r.Get("/label/:name/values", wrap(api.labelValues))

	r.Get("/series", wrap(api.series))
	r.Del("/series", wrap(api.dropSeries))

	r.Get("/targets", wrap(api.targets))
	r.Get("/targets/metadata", wrap(api.targetMetadata))
	r.Get("/alertmanagers", wrap(api.alertmanagers))

	r.Post("/alerts_testing", wrap(api.alertsTesting))

	r.Get("/status/config", wrap(api.serveConfig))
	r.Get("/status/flags", wrap(api.serveFlags))
	r.Post("/read", api.ready(http.HandlerFunc(api.remoteRead)))

	r.Get("/alerts", wrap(api.alerts))
	r.Get("/rules", wrap(api.rules))

	// Admin APIs
	r.Post("/admin/tsdb/delete_series", wrap(api.deleteSeries))
	r.Post("/admin/tsdb/clean_tombstones", wrap(api.cleanTombstones))
	r.Post("/admin/tsdb/snapshot", wrap(api.snapshot))
}

type queryData struct {
	ResultType promql.ValueType  `json:"resultType"`
	Result     promql.Value      `json:"result"`
	Stats      *stats.QueryStats `json:"stats,omitempty"`
}

func (api *API) options(r *http.Request) (interface{}, *apiError, func()) {
	return nil, nil, nil
}

func (api *API) query(r *http.Request) (interface{}, *apiError, func()) {
	var ts time.Time
	if t := r.FormValue("time"); t != "" {
		var err error
		ts, err = parseTime(t)
		if err != nil {
			return nil, &apiError{errorBadData, err}, nil
		}
	} else {
		ts = api.now()
	}

	ctx := r.Context()
	if to := r.FormValue("timeout"); to != "" {
		var cancel context.CancelFunc
		timeout, err := parseDuration(to)
		if err != nil {
			return nil, &apiError{errorBadData, err}, nil
		}

		ctx, cancel = context.WithTimeout(ctx, timeout)
		defer cancel()
	}

	qry, err := api.QueryEngine.NewInstantQuery(api.Queryable, r.FormValue("query"), ts)
	if err != nil {
		return nil, &apiError{errorBadData, err}, nil
	}

	res := qry.Exec(ctx)
	if res.Err != nil {
		switch res.Err.(type) {
		case promql.ErrQueryCanceled:
			return nil, &apiError{errorCanceled, res.Err}, qry.Close
		case promql.ErrQueryTimeout:
			return nil, &apiError{errorTimeout, res.Err}, qry.Close
		case promql.ErrStorage:
			return nil, &apiError{errorInternal, res.Err}, qry.Close
		}
		return nil, &apiError{errorExec, res.Err}, qry.Close
	}

	// Optional stats field in response if parameter "stats" is not empty.
	var qs *stats.QueryStats
	if r.FormValue("stats") != "" {
		qs = stats.NewQueryStats(qry.Stats())
	}

	return &queryData{
		ResultType: res.Value.Type(),
		Result:     res.Value,
		Stats:      qs,
	}, nil, qry.Close
}

func (api *API) queryRange(r *http.Request) (interface{}, *apiError, func()) {
	start, err := parseTime(r.FormValue("start"))
	if err != nil {
		return nil, &apiError{errorBadData, err}, nil
	}
	end, err := parseTime(r.FormValue("end"))
	if err != nil {
		return nil, &apiError{errorBadData, err}, nil
	}
	if end.Before(start) {
		err := errors.New("end timestamp must not be before start time")
		return nil, &apiError{errorBadData, err}, nil
	}

	step, err := parseDuration(r.FormValue("step"))
	if err != nil {
		return nil, &apiError{errorBadData, err}, nil
	}

	if step <= 0 {
		err := errors.New("zero or negative query resolution step widths are not accepted. Try a positive integer")
		return nil, &apiError{errorBadData, err}, nil
	}

	// For safety, limit the number of returned points per timeseries.
	// This is sufficient for 60s resolution for a week or 1h resolution for a year.
	if end.Sub(start)/step > 11000 {
		err := errors.New("exceeded maximum resolution of 11,000 points per timeseries. Try decreasing the query resolution (?step=XX)")
		return nil, &apiError{errorBadData, err}, nil
	}

	ctx := r.Context()
	if to := r.FormValue("timeout"); to != "" {
		var cancel context.CancelFunc
		timeout, err := parseDuration(to)
		if err != nil {
			return nil, &apiError{errorBadData, err}, nil
		}

		ctx, cancel = context.WithTimeout(ctx, timeout)
		defer cancel()
	}

	qry, res, apiErr := rangeQuery(api, ctx, r.FormValue("query"), start, end, step)
	if apiErr != nil {
		return nil, apiErr, nil
	}

	// Optional stats field in response if parameter "stats" is not empty.
	var qs *stats.QueryStats
	if r.FormValue("stats") != "" {
		qs = stats.NewQueryStats(qry.Stats())
	}

	return &queryData{
		ResultType: res.Value.Type(),
		Result:     res.Value,
		Stats:      qs,
	}, nil, qry.Close
}

func rangeQuery(api *API, ctx context.Context, qs string, start, end time.Time, step time.Duration) (promql.Query, *promql.Result, *apiError) {
	qry, err := api.QueryEngine.NewRangeQuery(api.Queryable, qs, start, end, step)
	if err != nil {
		return nil, nil, &apiError{errorBadData, err}
	}

	res := qry.Exec(ctx)
	if res.Err != nil {
		switch res.Err.(type) {
		case promql.ErrQueryCanceled:
			return nil, nil, &apiError{errorCanceled, res.Err}
		case promql.ErrQueryTimeout:
			return nil, nil, &apiError{errorTimeout, res.Err}
		}
		return nil, nil, &apiError{errorExec, res.Err}
	}

	return qry, res, nil
}

func (api *API) labelValues(r *http.Request) (interface{}, *apiError, func()) {
	ctx := r.Context()
	name := route.Param(ctx, "name")

	if !model.LabelNameRE.MatchString(name) {
		return nil, &apiError{errorBadData, fmt.Errorf("invalid label name: %q", name)}, nil
	}
	q, err := api.Queryable.Querier(ctx, math.MinInt64, math.MaxInt64)
	if err != nil {
		return nil, &apiError{errorExec, err}, nil
	}
	defer q.Close()

	vals, err := q.LabelValues(name)
	if err != nil {
		return nil, &apiError{errorExec, err}, nil
	}

	return vals, nil, nil
}

var (
	minTime = time.Unix(math.MinInt64/1000+62135596801, 0)
	maxTime = time.Unix(math.MaxInt64/1000-62135596801, 999999999)
)

func (api *API) series(r *http.Request) (interface{}, *apiError, func()) {
	if err := r.ParseForm(); err != nil {
		return nil, &apiError{errorBadData, fmt.Errorf("error parsing form values: %v", err)}, nil
	}
	if len(r.Form["match[]"]) == 0 {
		return nil, &apiError{errorBadData, fmt.Errorf("no match[] parameter provided")}, nil
	}

	var start time.Time
	if t := r.FormValue("start"); t != "" {
		var err error
		start, err = parseTime(t)
		if err != nil {
			return nil, &apiError{errorBadData, err}, nil
		}
	} else {
		start = minTime
	}

	var end time.Time
	if t := r.FormValue("end"); t != "" {
		var err error
		end, err = parseTime(t)
		if err != nil {
			return nil, &apiError{errorBadData, err}, nil
		}
	} else {
		end = maxTime
	}

	var matcherSets [][]*labels.Matcher
	for _, s := range r.Form["match[]"] {
		matchers, err := promql.ParseMetricSelector(s)
		if err != nil {
			return nil, &apiError{errorBadData, err}, nil
		}
		matcherSets = append(matcherSets, matchers)
	}

	q, err := api.Queryable.Querier(r.Context(), timestamp.FromTime(start), timestamp.FromTime(end))
	if err != nil {
		return nil, &apiError{errorExec, err}, nil
	}
	defer q.Close()

	var sets []storage.SeriesSet
	for _, mset := range matcherSets {
		s, err := q.Select(nil, mset...)
		if err != nil {
			return nil, &apiError{errorExec, err}, nil
		}
		sets = append(sets, s)
	}

	set := storage.NewMergeSeriesSet(sets)
	metrics := []labels.Labels{}
	for set.Next() {
		metrics = append(metrics, set.At().Labels())
	}
	if set.Err() != nil {
		return nil, &apiError{errorExec, set.Err()}, nil
	}

	return metrics, nil, nil
}

func (api *API) dropSeries(r *http.Request) (interface{}, *apiError, func()) {
	return nil, &apiError{errorInternal, fmt.Errorf("not implemented")}, nil
}

// Target has the information for one target.
type Target struct {
	// Labels before any processing.
	DiscoveredLabels map[string]string `json:"discoveredLabels"`
	// Any labels that are added to this target and its metrics.
	Labels map[string]string `json:"labels"`

	ScrapeURL string `json:"scrapeUrl"`

	LastError  string              `json:"lastError"`
	LastScrape time.Time           `json:"lastScrape"`
	Health     scrape.TargetHealth `json:"health"`
}

// DroppedTarget has the information for one target that was dropped during relabelling.
type DroppedTarget struct {
	// Labels before any processing.
	DiscoveredLabels map[string]string `json:"discoveredLabels"`
}

// TargetDiscovery has all the active targets.
type TargetDiscovery struct {
	ActiveTargets  map[string][]*Target        `json:"activeTargets"`
	DroppedTargets map[string][]*DroppedTarget `json:"droppedTargets"`
}

func (api *API) targets(r *http.Request) (interface{}, *apiError, func()) {
	tActive := api.targetRetriever.TargetsActive()
	tDropped := api.targetRetriever.TargetsDropped()
	res := &TargetDiscovery{ActiveTargets: make(map[string][]*Target, len(tActive)), DroppedTargets: make(map[string][]*DroppedTarget, len(tDropped))}

	for tset, targets := range tActive {
		for _, target := range targets {
			lastErrStr := ""
			lastErr := target.LastError()
			if lastErr != nil {
				lastErrStr = lastErr.Error()
			}

			res.ActiveTargets[tset] = append(res.ActiveTargets[tset], &Target{
				DiscoveredLabels: target.DiscoveredLabels().Map(),
				Labels:           target.Labels().Map(),
				ScrapeURL:        target.URL().String(),
				LastError:        lastErrStr,
				LastScrape:       target.LastScrape(),
				Health:           target.Health(),
			})
		}
	}

	for tset, tt := range tDropped {
		for _, t := range tt {
			res.DroppedTargets[tset] = append(res.DroppedTargets[tset], &DroppedTarget{
				DiscoveredLabels: t.DiscoveredLabels().Map(),
			})
		}
	}
	return res, nil, nil
}

func (api *API) targetMetadata(r *http.Request) (interface{}, *apiError, func()) {
	limit := -1
	if s := r.FormValue("limit"); s != "" {
		var err error
		if limit, err = strconv.Atoi(s); err != nil {
			return nil, &apiError{errorBadData, fmt.Errorf("limit must be a number")}, nil
		}
	}

	matchers, err := promql.ParseMetricSelector(r.FormValue("match_target"))
	if err != nil {
		return nil, &apiError{errorBadData, err}, nil
	}

	metric := r.FormValue("metric")

	var res []metricMetadata
Outer:
	for _, tt := range api.targetRetriever.TargetsActive() {
		for _, t := range tt {
			if limit >= 0 && len(res) >= limit {
				break
			}
			for _, m := range matchers {
				// Filter targets that don't satisfy the label matchers.
				if !m.Matches(t.Labels().Get(m.Name)) {
					continue Outer
				}
			}
			// If no metric is specified, get the full list for the target.
			if metric == "" {
				for _, md := range t.MetadataList() {
					res = append(res, metricMetadata{
						Target: t.Labels(),
						Metric: md.Metric,
						Type:   md.Type,
						Help:   md.Help,
					})
				}
				continue
			}
			// Get metadata for the specified metric.
			if md, ok := t.Metadata(metric); ok {
				res = append(res, metricMetadata{
					Target: t.Labels(),
					Type:   md.Type,
					Help:   md.Help,
				})
			}
		}
	}
	if len(res) == 0 {
		return nil, &apiError{errorNotFound, errors.New("specified metadata not found")}, nil
	}
	return res, nil, nil
}

type metricMetadata struct {
	Target labels.Labels        `json:"target"`
	Metric string               `json:"metric,omitempty"`
	Type   textparse.MetricType `json:"type"`
	Help   string               `json:"help"`
}

// AlertmanagerDiscovery has all the active Alertmanagers.
type AlertmanagerDiscovery struct {
	ActiveAlertmanagers  []*AlertmanagerTarget `json:"activeAlertmanagers"`
	DroppedAlertmanagers []*AlertmanagerTarget `json:"droppedAlertmanagers"`
}

// AlertmanagerTarget has info on one AM.
type AlertmanagerTarget struct {
	URL string `json:"url"`
}

func (api *API) alertmanagers(r *http.Request) (interface{}, *apiError, func()) {
	urls := api.alertmanagerRetriever.Alertmanagers()
	droppedURLS := api.alertmanagerRetriever.DroppedAlertmanagers()
	ams := &AlertmanagerDiscovery{ActiveAlertmanagers: make([]*AlertmanagerTarget, len(urls)), DroppedAlertmanagers: make([]*AlertmanagerTarget, len(droppedURLS))}
	for i, url := range urls {
		ams.ActiveAlertmanagers[i] = &AlertmanagerTarget{URL: url.String()}
	}
	for i, url := range droppedURLS {
		ams.DroppedAlertmanagers[i] = &AlertmanagerTarget{URL: url.String()}
	}
	return ams, nil, nil
}

// AlertDiscovery has info for all active alerts.
type AlertDiscovery struct {
	Alerts []*Alert `json:"alerts"`
}

// Alert has info for an alert.
type Alert struct {
	Labels      labels.Labels `json:"labels"`
	Annotations labels.Labels `json:"annotations"`
	State       string        `json:"state"`
	ActiveAt    *time.Time    `json:"activeAt,omitempty"`
	Value       float64       `json:"value"`
}

func (api *API) alerts(r *http.Request) (interface{}, *apiError, func()) {
	alertingRules := api.rulesRetriever.AlertingRules()
	alerts := []*Alert{}

	for _, alertingRule := range alertingRules {
		alerts = append(
			alerts,
			rulesAlertsToAPIAlerts(alertingRule.ActiveAlerts())...,
		)
	}

	res := &AlertDiscovery{Alerts: alerts}

	return res, nil, nil
}

func rulesAlertsToAPIAlerts(rulesAlerts []*rules.Alert) []*Alert {
	apiAlerts := make([]*Alert, len(rulesAlerts))
	for i, ruleAlert := range rulesAlerts {
		apiAlerts[i] = &Alert{
			Labels:      ruleAlert.Labels,
			Annotations: ruleAlert.Annotations,
			State:       ruleAlert.State.String(),
			ActiveAt:    &ruleAlert.ActiveAt,
			Value:       ruleAlert.Value,
		}
	}

	return apiAlerts
}

// RuleDiscovery has info for all rules
type RuleDiscovery struct {
	RuleGroups []*RuleGroup `json:"groups"`
}

// RuleGroup has info for rules which are part of a group
type RuleGroup struct {
	Name string `json:"name"`
	File string `json:"file"`
	// In order to preserve rule ordering, while exposing type (alerting or recording)
	// specific properties, both alerting and recording rules are exposed in the
	// same array.
	Rules    []rule  `json:"rules"`
	Interval float64 `json:"interval"`
}

type rule interface{}

type alertingRule struct {
	Name        string           `json:"name"`
	Query       string           `json:"query"`
	Duration    float64          `json:"duration"`
	Labels      labels.Labels    `json:"labels"`
	Annotations labels.Labels    `json:"annotations"`
	Alerts      []*Alert         `json:"alerts"`
	Health      rules.RuleHealth `json:"health"`
	LastError   string           `json:"lastError,omitempty"`
	// Type of an alertingRule is always "alerting".
	Type string `json:"type"`
}

type recordingRule struct {
	Name      string           `json:"name"`
	Query     string           `json:"query"`
	Labels    labels.Labels    `json:"labels,omitempty"`
	Health    rules.RuleHealth `json:"health"`
	LastError string           `json:"lastError,omitempty"`
	// Type of a recordingRule is always "recording".
	Type string `json:"type"`
}

func (api *API) rules(r *http.Request) (interface{}, *apiError, func()) {
	ruleGroups := api.rulesRetriever.RuleGroups()
	res := &RuleDiscovery{RuleGroups: make([]*RuleGroup, len(ruleGroups))}
	for i, grp := range ruleGroups {
		apiRuleGroup := &RuleGroup{
			Name:     grp.Name(),
			File:     grp.File(),
			Interval: grp.Interval().Seconds(),
			Rules:    []rule{},
		}

		for _, r := range grp.Rules() {
			var enrichedRule rule

			lastError := ""
			if r.LastError() != nil {
				lastError = r.LastError().Error()
			}

			switch rule := r.(type) {
			case *rules.AlertingRule:
				enrichedRule = alertingRule{
					Name:        rule.Name(),
					Query:       rule.Query().String(),
					Duration:    rule.Duration().Seconds(),
					Labels:      rule.Labels(),
					Annotations: rule.Annotations(),
					Alerts:      rulesAlertsToAPIAlerts(rule.ActiveAlerts()),
					Health:      rule.Health(),
					LastError:   lastError,
					Type:        "alerting",
				}
			case *rules.RecordingRule:
				enrichedRule = recordingRule{
					Name:      rule.Name(),
					Query:     rule.Query().String(),
					Labels:    rule.Labels(),
					Health:    rule.Health(),
					LastError: lastError,
					Type:      "recording",
				}
			default:
				err := fmt.Errorf("failed to assert type of rule '%v'", rule.Name())
				return nil, &apiError{errorInternal, err}, nil
			}

			apiRuleGroup.Rules = append(apiRuleGroup.Rules, enrichedRule)
		}
		res.RuleGroups[i] = apiRuleGroup
	}
	return res, nil, nil
}

type prometheusConfig struct {
	YAML string `json:"yaml"`
}

func (api *API) serveConfig(r *http.Request) (interface{}, *apiError, func()) {
	cfg := &prometheusConfig{
		YAML: api.config().String(),
	}
	return cfg, nil, nil
}

func (api *API) serveFlags(r *http.Request) (interface{}, *apiError, func()) {
	return api.flagsMap, nil, nil
}

func (api *API) remoteRead(w http.ResponseWriter, r *http.Request) {
	api.remoteReadGate.Start(r.Context())
	defer api.remoteReadGate.Done()

	req, err := remote.DecodeReadRequest(r)
	if err != nil {
		http.Error(w, err.Error(), http.StatusBadRequest)
		return
	}

	resp := prompb.ReadResponse{
		Results: make([]*prompb.QueryResult, len(req.Queries)),
	}
	for i, query := range req.Queries {
		from, through, matchers, selectParams, err := remote.FromQuery(query)
		if err != nil {
			http.Error(w, err.Error(), http.StatusBadRequest)
			return
		}

		querier, err := api.Queryable.Querier(r.Context(), from, through)
		if err != nil {
			http.Error(w, err.Error(), http.StatusInternalServerError)
			return
		}
		defer querier.Close()

		// Change equality matchers which match external labels
		// to a matcher that looks for an empty label,
		// as that label should not be present in the storage.
		externalLabels := api.config().GlobalConfig.ExternalLabels.Clone()
		filteredMatchers := make([]*labels.Matcher, 0, len(matchers))
		for _, m := range matchers {
			value := externalLabels[model.LabelName(m.Name)]
			if m.Type == labels.MatchEqual && value == model.LabelValue(m.Value) {
				matcher, err := labels.NewMatcher(labels.MatchEqual, m.Name, "")
				if err != nil {
					http.Error(w, err.Error(), http.StatusInternalServerError)
					return
				}
				filteredMatchers = append(filteredMatchers, matcher)
			} else {
				filteredMatchers = append(filteredMatchers, m)
			}
		}

		set, err := querier.Select(selectParams, filteredMatchers...)
		if err != nil {
			http.Error(w, err.Error(), http.StatusInternalServerError)
			return
		}
		resp.Results[i], err = remote.ToQueryResult(set, api.remoteReadSampleLimit)
		if err != nil {
			if httpErr, ok := err.(remote.HTTPError); ok {
				http.Error(w, httpErr.Error(), httpErr.Status())
				return
			}
			http.Error(w, err.Error(), http.StatusInternalServerError)
			return
		}

		// Add external labels back in, in sorted order.
		sortedExternalLabels := make([]*prompb.Label, 0, len(externalLabels))
		for name, value := range externalLabels {
			sortedExternalLabels = append(sortedExternalLabels, &prompb.Label{
				Name:  string(name),
				Value: string(value),
			})
		}
		sort.Slice(sortedExternalLabels, func(i, j int) bool {
			return sortedExternalLabels[i].Name < sortedExternalLabels[j].Name
		})

		for _, ts := range resp.Results[i].Timeseries {
			ts.Labels = mergeLabels(ts.Labels, sortedExternalLabels)
		}
	}

	if err := remote.EncodeReadResponse(&resp, w); err != nil {
		http.Error(w, err.Error(), http.StatusInternalServerError)
		return
	}
}

func (api *API) deleteSeries(r *http.Request) (interface{}, *apiError, func()) {
	if !api.enableAdmin {
		return nil, &apiError{errorUnavailable, errors.New("Admin APIs disabled")}, nil
	}
	db := api.db()
	if db == nil {
		return nil, &apiError{errorUnavailable, errors.New("TSDB not ready")}, nil
	}

	if err := r.ParseForm(); err != nil {
		return nil, &apiError{errorBadData, fmt.Errorf("error parsing form values: %v", err)}, nil
	}
	if len(r.Form["match[]"]) == 0 {
		return nil, &apiError{errorBadData, fmt.Errorf("no match[] parameter provided")}, nil
	}

	var start time.Time
	if t := r.FormValue("start"); t != "" {
		var err error
		start, err = parseTime(t)
		if err != nil {
			return nil, &apiError{errorBadData, err}, nil
		}
	} else {
		start = minTime
	}

	var end time.Time
	if t := r.FormValue("end"); t != "" {
		var err error
		end, err = parseTime(t)
		if err != nil {
			return nil, &apiError{errorBadData, err}, nil
		}
	} else {
		end = maxTime
	}

	for _, s := range r.Form["match[]"] {
		matchers, err := promql.ParseMetricSelector(s)
		if err != nil {
			return nil, &apiError{errorBadData, err}, nil
		}

		var selector tsdbLabels.Selector
		for _, m := range matchers {
			selector = append(selector, convertMatcher(m))
		}

		if err := db.Delete(timestamp.FromTime(start), timestamp.FromTime(end), selector...); err != nil {
			return nil, &apiError{errorInternal, err}, nil
		}
	}

	return nil, nil, nil
}

func (api *API) snapshot(r *http.Request) (interface{}, *apiError, func()) {
	if !api.enableAdmin {
		return nil, &apiError{errorUnavailable, errors.New("Admin APIs disabled")}, nil
	}
	skipHead, err := strconv.ParseBool(r.FormValue("skip_head"))
	if err != nil {
		return nil, &apiError{errorUnavailable, fmt.Errorf("unable to parse boolean 'skip_head' argument: %v", err)}, nil
	}

	db := api.db()
	if db == nil {
		return nil, &apiError{errorUnavailable, errors.New("TSDB not ready")}, nil
	}

	var (
		snapdir = filepath.Join(db.Dir(), "snapshots")
		name    = fmt.Sprintf("%s-%x",
			time.Now().UTC().Format("20060102T150405Z0700"),
			rand.Int())
		dir = filepath.Join(snapdir, name)
	)
	if err := os.MkdirAll(dir, 0777); err != nil {
		return nil, &apiError{errorInternal, fmt.Errorf("create snapshot directory: %s", err)}, nil
	}
	if err := db.Snapshot(dir, !skipHead); err != nil {
		return nil, &apiError{errorInternal, fmt.Errorf("create snapshot: %s", err)}, nil
	}

	return struct {
		Name string `json:"name"`
	}{name}, nil, nil
}

func (api *API) cleanTombstones(r *http.Request) (interface{}, *apiError, func()) {
	if !api.enableAdmin {
		return nil, &apiError{errorUnavailable, errors.New("Admin APIs disabled")}, nil
	}
	db := api.db()
	if db == nil {
		return nil, &apiError{errorUnavailable, errors.New("TSDB not ready")}, nil
	}

	if err := db.CleanTombstones(); err != nil {
		return nil, &apiError{errorInternal, err}, nil
	}

	return nil, nil, nil
}

func convertMatcher(m *labels.Matcher) tsdbLabels.Matcher {
	switch m.Type {
	case labels.MatchEqual:
		return tsdbLabels.NewEqualMatcher(m.Name, m.Value)

	case labels.MatchNotEqual:
		return tsdbLabels.Not(tsdbLabels.NewEqualMatcher(m.Name, m.Value))

	case labels.MatchRegexp:
		res, err := tsdbLabels.NewRegexpMatcher(m.Name, "^(?:"+m.Value+")$")
		if err != nil {
			panic(err)
		}
		return res

	case labels.MatchNotRegexp:
		res, err := tsdbLabels.NewRegexpMatcher(m.Name, "^(?:"+m.Value+")$")
		if err != nil {
			panic(err)
		}
		return tsdbLabels.Not(res)
	}
	panic("storage.convertMatcher: invalid matcher type")
}

// mergeLabels merges two sets of sorted proto labels, preferring those in
// primary to those in secondary when there is an overlap.
func mergeLabels(primary, secondary []*prompb.Label) []*prompb.Label {
	result := make([]*prompb.Label, 0, len(primary)+len(secondary))
	i, j := 0, 0
	for i < len(primary) && j < len(secondary) {
		if primary[i].Name < secondary[j].Name {
			result = append(result, primary[i])
			i++
		} else if primary[i].Name > secondary[j].Name {
			result = append(result, secondary[j])
			j++
		} else {
			result = append(result, primary[i])
			i++
			j++
		}
	}
	for ; i < len(primary); i++ {
		result = append(result, primary[i])
	}
	for ; j < len(secondary); j++ {
		result = append(result, secondary[j])
	}
	return result
}

func (api *API) respond(w http.ResponseWriter, data interface{}) {
	json := jsoniter.ConfigCompatibleWithStandardLibrary
	b, err := json.Marshal(&response{
		Status: statusSuccess,
		Data:   data,
	})
	if err != nil {
		level.Error(api.logger).Log("msg", "error marshalling json response", "err", err)
		http.Error(w, err.Error(), http.StatusInternalServerError)
		return
	}

	w.Header().Set("Content-Type", "application/json")
	w.WriteHeader(http.StatusOK)
	if n, err := w.Write(b); err != nil {
		level.Error(api.logger).Log("msg", "error writing response", "bytesWritten", n, "err", err)
	}
}

func (api *API) respondError(w http.ResponseWriter, apiErr *apiError, data interface{}) {
	json := jsoniter.ConfigCompatibleWithStandardLibrary
	b, err := json.Marshal(&response{
		Status:    statusError,
		ErrorType: apiErr.typ,
		Error:     apiErr.err.Error(),
		Data:      data,
	})
	if err != nil {
		level.Error(api.logger).Log("msg", "error marshalling json response", "err", err)
		http.Error(w, err.Error(), http.StatusInternalServerError)
		return
	}

	var code int
	switch apiErr.typ {
	case errorBadData:
		code = http.StatusBadRequest
	case errorExec:
		code = 422
	case errorCanceled, errorTimeout:
		code = http.StatusServiceUnavailable
	case errorInternal:
		code = http.StatusInternalServerError
	case errorNotFound:
		code = http.StatusNotFound
	default:
		code = http.StatusInternalServerError
	}

	w.Header().Set("Content-Type", "application/json")
	w.WriteHeader(code)
	if n, err := w.Write(b); err != nil {
		level.Error(api.logger).Log("msg", "error writing response", "bytesWritten", n, "err", err)
	}
}

func parseTime(s string) (time.Time, error) {
	if t, err := strconv.ParseFloat(s, 64); err == nil {
		s, ns := math.Modf(t)
		return time.Unix(int64(s), int64(ns*float64(time.Second))), nil
	}
	if t, err := time.Parse(time.RFC3339Nano, s); err == nil {
		return t, nil
	}
	return time.Time{}, fmt.Errorf("cannot parse %q to a valid timestamp", s)
}

func parseDuration(s string) (time.Duration, error) {
	if d, err := strconv.ParseFloat(s, 64); err == nil {
		ts := d * float64(time.Second)
		if ts > float64(math.MaxInt64) || ts < float64(math.MinInt64) {
			return 0, fmt.Errorf("cannot parse %q to a valid duration. It overflows int64", s)
		}
		return time.Duration(ts), nil
	}
	if d, err := model.ParseDuration(s); err == nil {
		return time.Duration(d), nil
	}
	return 0, fmt.Errorf("cannot parse %q to a valid duration", s)
}

func init() {
	jsoniter.RegisterTypeEncoderFunc("promql.Point", marshalPointJSON, marshalPointJSONIsEmpty)
}

func marshalPointJSON(ptr unsafe.Pointer, stream *jsoniter.Stream) {
	p := *((*promql.Point)(ptr))
	stream.WriteArrayStart()
	// Write out the timestamp as a float divided by 1000.
	// This is ~3x faster than converting to a float.
	t := p.T
	if t < 0 {
		stream.WriteRaw(`-`)
		t = -t
	}
	stream.WriteInt64(t / 1000)
	fraction := t % 1000
	if fraction != 0 {
		stream.WriteRaw(`.`)
		if fraction < 100 {
			stream.WriteRaw(`0`)
		}
		if fraction < 10 {
			stream.WriteRaw(`0`)
		}
		stream.WriteInt64(fraction)
	}
	stream.WriteMore()
	stream.WriteRaw(`"`)
	stream.WriteFloat64(p.V)
	stream.WriteRaw(`"`)
	stream.WriteArrayEnd()

}

func marshalPointJSONIsEmpty(ptr unsafe.Pointer) bool {
	return false
}

// Alert testing api logic follows from here.

type alertsTestResult struct {
	IsError              bool                        `json:"isError"`
	Errors               []string                    `json:"errors"`
	Success              string                      `json:"success"`
	AlertStateToRowClass map[rules.AlertState]string `json:"alertStateToRowClass"`
	AlertStateToName     map[rules.AlertState]string `json:"alertStateToName"`
	RuleResults          []ruleResult                `json:"ruleResults"`
}

func newAlertsTestResult() alertsTestResult {
	return alertsTestResult{
		IsError: false,
		Success: "Evaluated",
		AlertStateToRowClass: map[rules.AlertState]string{
			rules.StateInactive: "success",
			rules.StatePending:  "warning",
			rules.StateFiring:   "danger",
		},
		AlertStateToName: map[rules.AlertState]string{
			rules.StateInactive: strings.ToUpper(rules.StateInactive.String()),
			rules.StatePending:  strings.ToUpper(rules.StatePending.String()),
			rules.StateFiring:   strings.ToUpper(rules.StateFiring.String()),
		},
	}
}

type ruleResult struct {
	Name            string            `json:"name"`
	Alerts          []rules.Alert     `json:"alerts"`
	MatrixResult    queryData         `json:"matrixResult"`
	ExprQueryResult queryDataWithExpr `json:"exprQueryResult"`
	HTMLSnippet     string            `json:"htmlSnippet"`
}

type queryDataWithExpr struct {
	ResultType promql.ValueType `json:"resultType"`
	Result     promql.Value     `json:"result"`
	Expr       string           `json:"expr"`
}

var alertTestingSampleInterval = 15 * time.Second

func (api *API) alertsTesting(r *http.Request) (interface{}, *apiError, func()) {

	// As we have 'goto' statement ahead, variables have to be declared beforehand.
	var (
		// Final result variables.
		result = newAlertsTestResult()

		rgs       *rulefmt.RuleGroups
		queryFunc rules.QueryFunc

		errs []error
	)

	mint, maxt, ruleString, ae := parseAlertsTestingBody(r)
	if ae != nil {
		goto endLabel
	}

	// Checking syntax of rule file and expression.
	if rgs, errs = rulefmt.Parse([]byte(ruleString)); len(errs) > 0 {
		result.IsError = true
		for _, e := range errs {
			result.Errors = append(result.Errors, e.Error())
		}
		goto endLabel
	}

	queryFunc = rules.EngineQueryFunc(api.QueryEngine, api.Queryable)

	// Trying to expand the templates.
	result.Errors = testTemplateExpansion(r.Context(), queryFunc, rgs)
	if len(result.Errors) > 0 {
		result.IsError = true
		goto endLabel
	}

	// Simulating the Alerts.
	for _, g := range rgs.Groups {
		for _, rl := range g.Rules {
			if rl.Alert == "" {
				// Not an alerting rule.
				continue
			}

			expr, err := promql.ParseExpr(rl.Expr)
			if err != nil {
				result.IsError = true
				result.Errors = append(result.Errors, fmt.Sprintf("Failed the parse the expression `%s`", rl.Expr))
				goto endLabel
			}
			lbls, anns := labels.FromMap(rl.Labels), labels.FromMap(rl.Annotations)
			alertingRule := rules.NewAlertingRule(rl.Alert, expr, time.Duration(rl.For), lbls, anns, nil)

			seriesHashMap := make(map[uint64]*promql.Series) // All the series created for this rule.
			nextiter := func(curr, max time.Time, step time.Duration) time.Time {
				diff := max.Sub(curr)
				if diff != 0 && diff < step {
					return max
				} else {
					return curr.Add(step)
				}
			}
			// Evaluating the alerting rule for past 1 day.
			for t := mint; maxt.Sub(t) >= 0; t = nextiter(t, maxt, alertTestingSampleInterval) {
				vec, err := alertingRule.Eval(r.Context(), t, queryFunc, nil)
				if err != nil {
					ae = &apiError{errorInternal, err}
					goto endLabel
				}
				for _, smpl := range vec {
					series, ok := seriesHashMap[smpl.Metric.Hash()]
					if !ok {
						series = &promql.Series{Metric: smpl.Metric}
						seriesHashMap[smpl.Metric.Hash()] = series
					}
					series.Points = append(series.Points, smpl.Point)
				}
			}

			var matrix promql.Matrix
			for _, series := range seriesHashMap {
				p := 0
				for p < len(matrix) {
					if matrix[p].Metric.Hash() < series.Metric.Hash() {
						p++
					} else {
						break
					}
				}
				matrix = append(matrix[:p], append(promql.Matrix{*series}, matrix[p:]...)...)
			}
			matrix = downsampleMatrix(matrix, 256, false)

			htmlSnippet := string(alertingRule.HTMLSnippet(""))
			// Removing the hyperlinks from the HTML snippet.
			var ar rulefmt.Rule
			if err = yaml.Unmarshal([]byte(htmlSnippet), &ar); err != nil {
				ae = &apiError{errorInternal, err}
				goto endLabel
			}
			ar.Alert, ar.Expr = rl.Alert, rl.Expr
			bytes, err := yaml.Marshal(ar)
			if err != nil {
				ae = &apiError{errorInternal, err}
				goto endLabel
			}

			// Querying the expression.
			_, res, apiErr := rangeQuery(api, r.Context(), rl.Expr, mint, maxt, alertTestingSampleInterval)
			if apiErr != nil {
				ae = apiErr
				goto endLabel
			}
			exprMatrix, err := res.Matrix()
			if err != nil {
				ae = &apiError{errorExec, err}
				goto endLabel
			}
			exprMatrix = downsampleMatrix(exprMatrix, 256, true)
			var activeAlerts []rules.Alert
			for _, aa := range alertingRule.ActiveAlerts() {
				activeAlerts = append(activeAlerts, *aa)
			}
			result.RuleResults = append(result.RuleResults, ruleResult{
				Name:        rl.Alert,
				Alerts:      activeAlerts,
				HTMLSnippet: string(bytes),
				MatrixResult: queryData{
					Result:     matrix,
					ResultType: matrix.Type(),
				},
				ExprQueryResult: queryDataWithExpr{
					Result:     exprMatrix,
					ResultType: exprMatrix.Type(),
					Expr:       rl.Expr,
				},
			})

		}
	}

endLabel:
	return result, ae, nil
}

func parseAlertsTestingBody(r *http.Request) (time.Time, time.Time, string, *apiError) {

	var (
		postData struct {
			RuleText string
			Time     float64
		}

		// Time ranges for which the alerting rule will be simulated.
		// It is set to past 1 day.
		maxt = time.Now()
		mint = time.Unix(0, 0)

		ruleString string
		err        error
	)

	postData.RuleText = r.FormValue("RuleText")
	if postData.RuleText == "" {
		return maxt, maxt, "", &apiError{errorBadData, errors.New("RuleText missing")}
	}
	postData.Time, err = strconv.ParseFloat(r.FormValue("Time"), 64)
	if err != nil {
		return maxt, maxt, "", &apiError{errorBadData, errors.New("Error in parsing time")}
	}

	if postData.Time > 0 && int64(postData.Time) <= maxt.Unix() {
		maxt = time.Unix(int64(postData.Time), 0)
	}
	if maxt.Sub(mint) > 24*time.Hour {
		mint = maxt.Add(-24 * time.Hour)
	}

	if ruleString, err = url.QueryUnescape(postData.RuleText); err != nil {
		return maxt, maxt, "", &apiError{errorBadData, err}
	}

	return mint, maxt, ruleString, nil
}

func testTemplateExpansion(ctx context.Context, queryFunc rules.QueryFunc, rgs *rulefmt.RuleGroups) (errs []string) {
	// NOTE: This will only check for correct variables used, like `$wrongLabelsVariable`.
	//       It wont detect if a wrong key is used with the variables, like `$labels.wrongKey`.
	for _, g := range rgs.Groups {
		for _, rl := range g.Rules {
			if rl.Alert == "" {
				// Not an alerting rule.
				continue
			}

			// Trying to expand templates.
			l := make(map[string]string)

			tmplData := struct {
				Labels map[string]string
				Value  float64
			}{
				Labels: l,
			}
			defs := "{{$labels := .Labels}}{{$value := .Value}}"
			expand := func(text string) error {
				tmpl := template.NewTemplateExpander(
					ctx,
					defs+text,
					"__alert_"+rl.Alert,
					tmplData,
					model.Time(timestamp.FromTime(time.Now())),
					template.QueryFunc(queryFunc),
					nil,
				)
				_, err := tmpl.Expand()
				return err
			}

			// Expanding Labels.
			for _, val := range rl.Labels {
				err := expand(val)
				if err != nil {
					errs = append(errs, err.Error())
				}
			}

			// Expanding Annotations.
			for _, val := range rl.Annotations {
				err := expand(val)
				if err != nil {
					errs = append(errs, err.Error())
				}
			}

		}
	}

	return errs
}

func min(a, b int) int {
	if a < b {
		return a
	}
	return b
}

// downsampleMatrix picks out samples (or averages) with a fixed step to have
// maximum of `maxSamples` or `maxSamples + 1` samples as result for
// every series (including the first and the last sample in the series).
// If avg=true, it performs average of samples over the range within the step,
// else only pics the samples.
func downsampleMatrix(matrix promql.Matrix, maxSamples int, avg bool) promql.Matrix {
	var newMatrix promql.Matrix
	for _, series := range matrix {
		if len(series.Points) > maxSamples {
			// Limiting till 'maxSamples' or 'maxSamples+1' samples.
			step := len(series.Points) / maxSamples
			var filtered []promql.Point
			if avg {
				for i := 0; i < maxSamples; i++ {
					var v float64 = 0
					for j := i * step; j < min((i+1)*step, len(series.Points)); j++ {
						v += series.Points[j].V
					}
					filtered = append(filtered, promql.Point{series.Points[i*step].T, v})
				}
			} else {
				for i := 0; i < maxSamples; i++ {
					filtered = append(filtered, series.Points[i*step])
				}
			}
			// Adding the last sample if not added. We would want the
			// first and the last sample after downsampling for proper
			// limits in the graph.
			if (maxSamples-1)*step < len(series.Points)-1 {
				filtered = append(filtered, series.Points[len(series.Points)-1])
			}
			series.Points = filtered
		}
		newMatrix = append(newMatrix, series)
	}

	return newMatrix
}<|MERGE_RESOLUTION|>--- conflicted
+++ resolved
@@ -29,13 +29,10 @@
 	"time"
 	"unsafe"
 
-<<<<<<< HEAD
 	yaml "gopkg.in/yaml.v2"
 
-=======
 	"github.com/go-kit/kit/log"
 	"github.com/go-kit/kit/log/level"
->>>>>>> f2d43af8
 	jsoniter "github.com/json-iterator/go"
 	"github.com/prometheus/common/model"
 	"github.com/prometheus/common/route"
@@ -53,7 +50,6 @@
 	"github.com/prometheus/prometheus/scrape"
 	"github.com/prometheus/prometheus/storage"
 	"github.com/prometheus/prometheus/storage/remote"
-	"github.com/prometheus/prometheus/template"
 	"github.com/prometheus/prometheus/util/httputil"
 	"github.com/prometheus/prometheus/util/stats"
 	tsdbLabels "github.com/prometheus/tsdb/labels"
@@ -1212,14 +1208,6 @@
 	}
 
 	queryFunc = rules.EngineQueryFunc(api.QueryEngine, api.Queryable)
-
-	// Trying to expand the templates.
-	result.Errors = testTemplateExpansion(r.Context(), queryFunc, rgs)
-	if len(result.Errors) > 0 {
-		result.IsError = true
-		goto endLabel
-	}
-
 	// Simulating the Alerts.
 	for _, g := range rgs.Groups {
 		for _, rl := range g.Rules {
@@ -1235,7 +1223,7 @@
 				goto endLabel
 			}
 			lbls, anns := labels.FromMap(rl.Labels), labels.FromMap(rl.Annotations)
-			alertingRule := rules.NewAlertingRule(rl.Alert, expr, time.Duration(rl.For), lbls, anns, nil)
+			alertingRule := rules.NewAlertingRule(rl.Alert, expr, time.Duration(rl.For), lbls, anns, true, nil)
 
 			seriesHashMap := make(map[uint64]*promql.Series) // All the series created for this rule.
 			nextiter := func(curr, max time.Time, step time.Duration) time.Time {
@@ -1265,6 +1253,9 @@
 
 			var matrix promql.Matrix
 			for _, series := range seriesHashMap {
+				if series.Metric.Get(labels.MetricName) == rules.AlertForStateMetricName {
+					continue
+				}
 				p := 0
 				for p < len(matrix) {
 					if matrix[p].Metric.Hash() < series.Metric.Hash() {
@@ -1367,62 +1358,6 @@
 	}
 
 	return mint, maxt, ruleString, nil
-}
-
-func testTemplateExpansion(ctx context.Context, queryFunc rules.QueryFunc, rgs *rulefmt.RuleGroups) (errs []string) {
-	// NOTE: This will only check for correct variables used, like `$wrongLabelsVariable`.
-	//       It wont detect if a wrong key is used with the variables, like `$labels.wrongKey`.
-	for _, g := range rgs.Groups {
-		for _, rl := range g.Rules {
-			if rl.Alert == "" {
-				// Not an alerting rule.
-				continue
-			}
-
-			// Trying to expand templates.
-			l := make(map[string]string)
-
-			tmplData := struct {
-				Labels map[string]string
-				Value  float64
-			}{
-				Labels: l,
-			}
-			defs := "{{$labels := .Labels}}{{$value := .Value}}"
-			expand := func(text string) error {
-				tmpl := template.NewTemplateExpander(
-					ctx,
-					defs+text,
-					"__alert_"+rl.Alert,
-					tmplData,
-					model.Time(timestamp.FromTime(time.Now())),
-					template.QueryFunc(queryFunc),
-					nil,
-				)
-				_, err := tmpl.Expand()
-				return err
-			}
-
-			// Expanding Labels.
-			for _, val := range rl.Labels {
-				err := expand(val)
-				if err != nil {
-					errs = append(errs, err.Error())
-				}
-			}
-
-			// Expanding Annotations.
-			for _, val := range rl.Annotations {
-				err := expand(val)
-				if err != nil {
-					errs = append(errs, err.Error())
-				}
-			}
-
-		}
-	}
-
-	return errs
 }
 
 func min(a, b int) int {
