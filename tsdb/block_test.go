// Copyright 2017 The Prometheus Authors
// Licensed under the Apache License, Version 2.0 (the "License");
// you may not use this file except in compliance with the License.
// You may obtain a copy of the License at
//
// http://www.apache.org/licenses/LICENSE-2.0
//
// Unless required by applicable law or agreed to in writing, software
// distributed under the License is distributed on an "AS IS" BASIS,
// WITHOUT WARRANTIES OR CONDITIONS OF ANY KIND, either express or implied.
// See the License for the specific language governing permissions and
// limitations under the License.

package tsdb

import (
	"context"
	"encoding/binary"

	"errors"
	"hash/crc32"
	"io/ioutil"
	"math/rand"
	"os"
	"path/filepath"
	"strconv"
	"testing"

	"github.com/go-kit/kit/log"
	"github.com/prometheus/prometheus/pkg/labels"
	"github.com/prometheus/prometheus/storage"
	"github.com/prometheus/prometheus/tsdb/chunks"
	"github.com/prometheus/prometheus/tsdb/fileutil"
	"github.com/prometheus/prometheus/tsdb/tsdbutil"
	"github.com/prometheus/prometheus/util/testutil"
)

// In Prometheus 2.1.0 we had a bug where the meta.json version was falsely bumped
// to 2. We had a migration in place resetting it to 1 but we should move immediately to
// version 3 next time to avoid confusion and issues.
func TestBlockMetaMustNeverBeVersion2(t *testing.T) {
	dir, err := ioutil.TempDir("", "metaversion")
	testutil.Ok(t, err)
	defer func() {
		testutil.Ok(t, os.RemoveAll(dir))
	}()

	_, err = writeMetaFile(log.NewNopLogger(), dir, &BlockMeta{})
	testutil.Ok(t, err)

	meta, _, err := readMetaFile(dir)
	testutil.Ok(t, err)
	testutil.Assert(t, meta.Version != 2, "meta.json version must never be 2")
}

func TestSetCompactionFailed(t *testing.T) {
	tmpdir, err := ioutil.TempDir("", "test")
	testutil.Ok(t, err)
	defer func() {
		testutil.Ok(t, os.RemoveAll(tmpdir))
	}()

	blockDir := createBlock(t, tmpdir, genSeries(1, 1, 0, 1))
	b, err := OpenBlock(nil, blockDir, nil)
	testutil.Ok(t, err)
	testutil.Equals(t, false, b.meta.Compaction.Failed)
	testutil.Ok(t, b.setCompactionFailed())
	testutil.Equals(t, true, b.meta.Compaction.Failed)
	testutil.Ok(t, b.Close())

	b, err = OpenBlock(nil, blockDir, nil)
	testutil.Ok(t, err)
	testutil.Equals(t, true, b.meta.Compaction.Failed)
	testutil.Ok(t, b.Close())
}

func TestCreateBlock(t *testing.T) {
	tmpdir, err := ioutil.TempDir("", "test")
	testutil.Ok(t, err)
	defer func() {
		testutil.Ok(t, os.RemoveAll(tmpdir))
	}()
	b, err := OpenBlock(nil, createBlock(t, tmpdir, genSeries(1, 1, 0, 10)), nil)
	if err == nil {
		testutil.Ok(t, b.Close())
	}
	testutil.Ok(t, err)
}

func TestCorruptedChunk(t *testing.T) {
	for name, test := range map[string]struct {
		corrFunc func(f *os.File) // Func that applies the corruption.
		openErr  error
		queryErr error
	}{
		"invalid header size": {
			func(f *os.File) {
				err := f.Truncate(1)
				testutil.Ok(t, err)
			},
			errors.New("invalid segment header in segment 0: invalid size"),
			nil,
		},
		"invalid magic number": {
			func(f *os.File) {
				magicChunksOffset := int64(0)
				_, err := f.Seek(magicChunksOffset, 0)
				testutil.Ok(t, err)

				// Set invalid magic number.
				b := make([]byte, chunks.MagicChunksSize)
				binary.BigEndian.PutUint32(b[:chunks.MagicChunksSize], 0x00000000)
				n, err := f.Write(b)
				testutil.Ok(t, err)
				testutil.Equals(t, chunks.MagicChunksSize, n)
			},
			errors.New("invalid magic number 0"),
			nil,
		},
		"invalid chunk format version": {
			func(f *os.File) {
				chunksFormatVersionOffset := int64(4)
				_, err := f.Seek(chunksFormatVersionOffset, 0)
				testutil.Ok(t, err)

				// Set invalid chunk format version.
				b := make([]byte, chunks.ChunksFormatVersionSize)
				b[0] = 0
				n, err := f.Write(b)
				testutil.Ok(t, err)
				testutil.Equals(t, chunks.ChunksFormatVersionSize, n)
			},
			errors.New("invalid chunk format version 0"),
			nil,
		},
		"chunk not enough bytes to read the chunk length": {
			func(f *os.File) {
				// Truncate one byte after the segment header.
				err := f.Truncate(chunks.SegmentHeaderSize + 1)
				testutil.Ok(t, err)
			},
			nil,
			errors.New("segment doesn't include enough bytes to read the chunk size data field - required:13, available:9"),
		},
		"chunk not enough bytes to read the data": {
			func(f *os.File) {
				fi, err := f.Stat()
				testutil.Ok(t, err)

				err = f.Truncate(fi.Size() - 1)
				testutil.Ok(t, err)
			},
			nil,
			errors.New("segment doesn't include enough bytes to read the chunk - required:26, available:25"),
		},
		"checksum mismatch": {
			func(f *os.File) {
				fi, err := f.Stat()
				testutil.Ok(t, err)

				// Get the chunk data end offset.
				chkEndOffset := int(fi.Size()) - crc32.Size

				// Seek to the last byte of chunk data and modify it.
				_, err = f.Seek(int64(chkEndOffset-1), 0)
				testutil.Ok(t, err)
				n, err := f.Write([]byte("x"))
				testutil.Ok(t, err)
				testutil.Equals(t, n, 1)
			},
			nil,
			errors.New("checksum mismatch expected:cfc0526c, actual:34815eae"),
		},
	} {
		t.Run(name, func(t *testing.T) {
			tmpdir, err := ioutil.TempDir("", "test_open_block_chunk_corrupted")
			testutil.Ok(t, err)
			defer func() {
				testutil.Ok(t, os.RemoveAll(tmpdir))
			}()

			series := newSeries(map[string]string{"a": "b"}, []tsdbutil.Sample{sample{1, 1}})
			blockDir := createBlock(t, tmpdir, []storage.Series{series})
			files, err := sequenceFiles(chunkDir(blockDir))
			testutil.Ok(t, err)
			testutil.Assert(t, len(files) > 0, "No chunk created.")

			f, err := os.OpenFile(files[0], os.O_RDWR, 0666)
			testutil.Ok(t, err)

			// Apply corruption function.
			test.corrFunc(f)
			testutil.Ok(t, f.Close())

			// Check open err.
			b, err := OpenBlock(nil, blockDir, nil)
			if test.openErr != nil {
				testutil.Equals(t, test.openErr.Error(), err.Error())
				return
			}
			defer func() { testutil.Ok(t, b.Close()) }()

			querier, err := NewBlockQuerier(b, 0, 1)
			testutil.Ok(t, err)
			defer func() { testutil.Ok(t, querier.Close()) }()
			set, ws, err := querier.Select(false, nil, labels.MustNewMatcher(labels.MatchEqual, "a", "b"))
			testutil.Ok(t, err)
			testutil.Equals(t, 0, len(ws))

			// Check query err.
			testutil.Equals(t, false, set.Next())
			testutil.Equals(t, test.queryErr.Error(), set.Err().Error())
		})
	}
}

// TestBlockSize ensures that the block size is calculated correctly.
func TestBlockSize(t *testing.T) {
	tmpdir, err := ioutil.TempDir("", "test_blockSize")
	testutil.Ok(t, err)
	defer func() {
		testutil.Ok(t, os.RemoveAll(tmpdir))
	}()

	var (
		blockInit    *Block
		expSizeInit  int64
		blockDirInit string
	)

	// Create a block and compare the reported size vs actual disk size.
	{
		blockDirInit = createBlock(t, tmpdir, genSeries(10, 1, 1, 100))
		blockInit, err = OpenBlock(nil, blockDirInit, nil)
		testutil.Ok(t, err)
		defer func() {
			testutil.Ok(t, blockInit.Close())
		}()
		expSizeInit = blockInit.Size()
		actSizeInit, err := fileutil.DirSize(blockInit.Dir())
		testutil.Ok(t, err)
		testutil.Equals(t, expSizeInit, actSizeInit)
	}

	// Delete some series and check the sizes again.
	{
		testutil.Ok(t, blockInit.Delete(1, 10, labels.MustNewMatcher(labels.MatchRegexp, "", ".*")))
		expAfterDelete := blockInit.Size()
		testutil.Assert(t, expAfterDelete > expSizeInit, "after a delete the block size should be bigger as the tombstone file should grow %v > %v", expAfterDelete, expSizeInit)
		actAfterDelete, err := fileutil.DirSize(blockDirInit)
		testutil.Ok(t, err)
		testutil.Equals(t, expAfterDelete, actAfterDelete, "after a delete reported block size doesn't match actual disk size")

		c, err := NewLeveledCompactor(context.Background(), nil, log.NewNopLogger(), []int64{0}, nil)
		testutil.Ok(t, err)
		blockDirAfterCompact, err := c.Compact(tmpdir, []string{blockInit.Dir()}, nil)
		testutil.Ok(t, err)
		blockAfterCompact, err := OpenBlock(nil, filepath.Join(tmpdir, blockDirAfterCompact.String()), nil)
		testutil.Ok(t, err)
		defer func() {
			testutil.Ok(t, blockAfterCompact.Close())
		}()
		expAfterCompact := blockAfterCompact.Size()
		actAfterCompact, err := fileutil.DirSize(blockAfterCompact.Dir())
		testutil.Ok(t, err)
		testutil.Assert(t, actAfterDelete > actAfterCompact, "after a delete and compaction the block size should be smaller %v,%v", actAfterDelete, actAfterCompact)
		testutil.Equals(t, expAfterCompact, actAfterCompact, "after a delete and compaction reported block size doesn't match actual disk size")
	}
}

func TestReadIndexFormatV1(t *testing.T) {
	/* The block here was produced at the commit
	    706602daed1487f7849990678b4ece4599745905 used in 2.0.0 with:
	   db, _ := Open("v1db", nil, nil, nil)
	   app := db.Appender()
	   app.Add(labels.FromStrings("foo", "bar"), 1, 2)
	   app.Add(labels.FromStrings("foo", "baz"), 3, 4)
	   app.Add(labels.FromStrings("foo", "meh"), 1000*3600*4, 4) // Not in the block.
	   // Make sure we've enough values for the lack of sorting of postings offsets to show up.
	   for i := 0; i < 100; i++ {
	     app.Add(labels.FromStrings("bar", strconv.FormatInt(int64(i), 10)), 0, 0)
	   }
	   app.Commit()
	   db.compact()
	   db.Close()
	*/

	blockDir := filepath.Join("testdata", "index_format_v1")
	block, err := OpenBlock(nil, blockDir, nil)
	testutil.Ok(t, err)

	q, err := NewBlockQuerier(block, 0, 1000)
	testutil.Ok(t, err)
	testutil.Equals(t, query(t, q, labels.MustNewMatcher(labels.MatchEqual, "foo", "bar")),
		map[string][]tsdbutil.Sample{`{foo="bar"}`: []tsdbutil.Sample{sample{t: 1, v: 2}}})

	q, err = NewBlockQuerier(block, 0, 1000)
	testutil.Ok(t, err)
	testutil.Equals(t, query(t, q, labels.MustNewMatcher(labels.MatchNotRegexp, "foo", "^.?$")),
		map[string][]tsdbutil.Sample{
			`{foo="bar"}`: []tsdbutil.Sample{sample{t: 1, v: 2}},
			`{foo="baz"}`: []tsdbutil.Sample{sample{t: 3, v: 4}},
		})
}

// createBlock creates a block with given set of series and returns its dir.
<<<<<<< HEAD
func createBlock(tb testing.TB, dir string, series []Series) string {
	chunkDir, err := ioutil.TempDir("", "chunk_dir")
	testutil.Ok(tb, err)
	defer func() {
		testutil.Ok(tb, os.RemoveAll(chunkDir))
	}()
	head := createHead(tb, series, chunkDir)
	defer func() {
		testutil.Ok(tb, head.Close())
	}()
	return createBlockFromHead(tb, dir, head)
=======
func createBlock(tb testing.TB, dir string, series []storage.Series) string {
	return createBlockFromHead(tb, dir, createHead(tb, series))
>>>>>>> e50fdbc7
}

func createBlockFromHead(tb testing.TB, dir string, head *Head) string {
	compactor, err := NewLeveledCompactor(context.Background(), nil, log.NewNopLogger(), []int64{1000000}, nil)
	testutil.Ok(tb, err)

	testutil.Ok(tb, os.MkdirAll(dir, 0777))

	// Add +1 millisecond to block maxt because block intervals are half-open: [b.MinTime, b.MaxTime).
	// Because of this block intervals are always +1 than the total samples it includes.
	ulid, err := compactor.Write(dir, head, head.MinTime(), head.MaxTime()+1, nil)
	testutil.Ok(tb, err)
	return filepath.Join(dir, ulid.String())
}

<<<<<<< HEAD
func createHead(tb testing.TB, series []Series, chunkDir string) *Head {
	head, err := NewHead(nil, nil, nil, 2*60*60*1000, chunkDir, nil, DefaultStripeSize)
=======
func createHead(tb testing.TB, series []storage.Series) *Head {
	head, err := NewHead(nil, nil, nil, 2*60*60*1000, DefaultStripeSize)
>>>>>>> e50fdbc7
	testutil.Ok(tb, err)

	app := head.Appender()
	for _, s := range series {
		ref := uint64(0)
		it := s.Iterator()
		for it.Next() {
			t, v := it.At()
			if ref != 0 {
				err := app.AddFast(ref, t, v)
				if err == nil {
					continue
				}
			}
			ref, err = app.Add(s.Labels(), t, v)
			testutil.Ok(tb, err)
		}
		testutil.Ok(tb, it.Err())
	}
	err = app.Commit()
	testutil.Ok(tb, err)
	return head
}

const (
	defaultLabelName  = "labelName"
	defaultLabelValue = "labelValue"
)

// genSeries generates series with a given number of labels and values.
func genSeries(totalSeries, labelCount int, mint, maxt int64) []storage.Series {
	if totalSeries == 0 || labelCount == 0 {
		return nil
	}

	series := make([]storage.Series, totalSeries)

	for i := 0; i < totalSeries; i++ {
		lbls := make(map[string]string, labelCount)
		lbls[defaultLabelName] = strconv.Itoa(i)
		for j := 1; len(lbls) < labelCount; j++ {
			lbls[defaultLabelName+strconv.Itoa(j)] = defaultLabelValue + strconv.Itoa(j)
		}
		samples := make([]tsdbutil.Sample, 0, maxt-mint+1)
		for t := mint; t < maxt; t++ {
			samples = append(samples, sample{t: t, v: rand.Float64()})
		}
		series[i] = newSeries(lbls, samples)
	}
	return series
}

// populateSeries generates series from given labels, mint and maxt.
func populateSeries(lbls []map[string]string, mint, maxt int64) []storage.Series {
	if len(lbls) == 0 {
		return nil
	}

	series := make([]storage.Series, 0, len(lbls))
	for _, lbl := range lbls {
		if len(lbl) == 0 {
			continue
		}
		samples := make([]tsdbutil.Sample, 0, maxt-mint+1)
		for t := mint; t <= maxt; t++ {
			samples = append(samples, sample{t: t, v: rand.Float64()})
		}
		series = append(series, newSeries(lbl, samples))
	}
	return series
}<|MERGE_RESOLUTION|>--- conflicted
+++ resolved
@@ -304,8 +304,7 @@
 }
 
 // createBlock creates a block with given set of series and returns its dir.
-<<<<<<< HEAD
-func createBlock(tb testing.TB, dir string, series []Series) string {
+func createBlock(tb testing.TB, dir string, series []storage.Series) string {
 	chunkDir, err := ioutil.TempDir("", "chunk_dir")
 	testutil.Ok(tb, err)
 	defer func() {
@@ -316,10 +315,6 @@
 		testutil.Ok(tb, head.Close())
 	}()
 	return createBlockFromHead(tb, dir, head)
-=======
-func createBlock(tb testing.TB, dir string, series []storage.Series) string {
-	return createBlockFromHead(tb, dir, createHead(tb, series))
->>>>>>> e50fdbc7
 }
 
 func createBlockFromHead(tb testing.TB, dir string, head *Head) string {
@@ -335,13 +330,8 @@
 	return filepath.Join(dir, ulid.String())
 }
 
-<<<<<<< HEAD
-func createHead(tb testing.TB, series []Series, chunkDir string) *Head {
+func createHead(tb testing.TB, series []storage.Series, chunkDir string) *Head {
 	head, err := NewHead(nil, nil, nil, 2*60*60*1000, chunkDir, nil, DefaultStripeSize)
-=======
-func createHead(tb testing.TB, series []storage.Series) *Head {
-	head, err := NewHead(nil, nil, nil, 2*60*60*1000, DefaultStripeSize)
->>>>>>> e50fdbc7
 	testutil.Ok(tb, err)
 
 	app := head.Appender()
