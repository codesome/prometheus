--- conflicted
+++ resolved
@@ -679,27 +679,13 @@
 	return nil
 }
 
-<<<<<<< HEAD
-// Segments returns the range [first, n] of currently existing segments.
-// If no segments are found, first and n are -1.
-func (w *WAL) Segments() (first, last int, err error) {
-	refs, err := listSegments(w.dir)
-	if err != nil {
-		return 0, 0, err
-	}
-	if len(refs) == 0 {
-		return -1, -1, nil
-	}
-	return refs[0].index, refs[len(refs)-1].index, nil
-}
-
 // LastSegmentAndOffset returns the last segment number of the WAL
 // and the offset in that file upto which the segment has been filled.
 func (w *WAL) LastSegmentAndOffset() (seg, offset int, err error) {
 	w.mtx.Lock()
 	defer w.mtx.Unlock()
 
-	_, seg, err = w.Segments()
+	_, seg, err = Segments(w.Dir())
 	if err != nil {
 		return
 	}
@@ -709,8 +695,6 @@
 	return
 }
 
-=======
->>>>>>> db130037
 // Truncate drops all segments before i.
 func (w *WAL) Truncate(i int) (err error) {
 	w.metrics.truncateTotal.Inc()
