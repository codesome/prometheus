--- conflicted
+++ resolved
@@ -880,16 +880,11 @@
 	runtime.GC()
 
 	if err := db.reload(); err != nil {
-<<<<<<< HEAD
-		if err := os.RemoveAll(filepath.Join(db.dir, uid.String())); err != nil {
-			return walTruncationTime, errors.Wrapf(err, "delete persisted head block after failed db reload:%s", uid)
-=======
 		if errRemoveAll := os.RemoveAll(filepath.Join(db.dir, uid.String())); errRemoveAll != nil {
 			var merr tsdb_errors.MultiError
 			merr.Add(errors.Wrap(err, "reload blocks"))
 			merr.Add(errors.Wrapf(errRemoveAll, "delete persisted head block after failed db reload:%s", uid))
-			return merr.Err()
->>>>>>> 77c1da8f
+			return walTruncationTime, merr.Err()
 		}
 		return walTruncationTime, errors.Wrap(err, "reload blocks")
 	}
