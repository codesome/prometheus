// Copyright 2017 The Prometheus Authors
// Licensed under the Apache License, Version 2.0 (the "License");
// you may not use this file except in compliance with the License.
// You may obtain a copy of the License at
//
// http://www.apache.org/licenses/LICENSE-2.0
//
// Unless required by applicable law or agreed to in writing, software
// distributed under the License is distributed on an "AS IS" BASIS,
// WITHOUT WARRANTIES OR CONDITIONS OF ANY KIND, either express or implied.
// See the License for the specific language governing permissions and
// limitations under the License.

// Package tsdb implements a time series storage for float64 sample data.
package tsdb

import (
	"context"
	"fmt"
	"io"
	"io/ioutil"
	"math"
	"os"
	"path/filepath"
	"runtime"
	"sort"
	"strconv"
	"strings"
	"sync"
	"time"

	"github.com/go-kit/kit/log"
	"github.com/go-kit/kit/log/level"
	"github.com/oklog/ulid"
	"github.com/pkg/errors"
	"github.com/prometheus/client_golang/prometheus"
	"github.com/prometheus/prometheus/pkg/labels"
	"github.com/prometheus/prometheus/storage"
	"github.com/prometheus/prometheus/tsdb/chunkenc"
	tsdb_errors "github.com/prometheus/prometheus/tsdb/errors"
	"github.com/prometheus/prometheus/tsdb/fileutil"
	"github.com/prometheus/prometheus/tsdb/wal"
	"golang.org/x/sync/errgroup"

	// Load the package into main to make sure minium Go version is met.
	_ "github.com/prometheus/prometheus/tsdb/goversion"
)

const (
	// Default duration of a block in milliseconds.
	DefaultBlockDuration = int64(2 * time.Hour / time.Millisecond)

	// Block dir suffixes to make deletion and creation operations atomic.
	// We decided to do suffixes instead of creating meta.json as last (or delete as first) one,
	// because in error case you still can recover meta.json from the block content within local TSDB dir.
	// TODO(bwplotka): TSDB can end up with various .tmp files (e.g meta.json.tmp, WAL or segment tmp file. Think
	// about removing those too on start to save space. Currently only blocks tmp dirs are removed.
	tmpForDeletionBlockDirSuffix = ".tmp-for-deletion"
	tmpForCreationBlockDirSuffix = ".tmp-for-creation"
)

var (
	// ErrNotReady is returned if the underlying storage is not ready yet.
	ErrNotReady = errors.New("TSDB not ready")
)

// DefaultOptions used for the DB. They are sane for setups using
// millisecond precision timestamps.
func DefaultOptions() *Options {
	return &Options{
		WALSegmentSize:         wal.DefaultSegmentSize,
		RetentionDuration:      int64(15 * 24 * time.Hour / time.Millisecond),
		MinBlockDuration:       DefaultBlockDuration,
		MaxBlockDuration:       DefaultBlockDuration,
		NoLockfile:             false,
		AllowOverlappingBlocks: false,
		WALCompression:         false,
		StripeSize:             DefaultStripeSize,
	}
}

// Options of the DB storage.
type Options struct {
	// Segments (wal files) max size.
	// WALSegmentSize = 0, segment size is default size.
	// WALSegmentSize > 0, segment size is WALSegmentSize.
	// WALSegmentSize < 0, wal is disabled.
	WALSegmentSize int

	// Duration of persisted data to keep.
	// Unit agnostic as long as unit is consistent with MinBlockDuration and MaxBlockDuration.
	// Typically it is in milliseconds.
	RetentionDuration int64

	// Maximum number of bytes in blocks to be retained.
	// 0 or less means disabled.
	// NOTE: For proper storage calculations need to consider
	// the size of the WAL folder which is not added when calculating
	// the current size of the database.
	MaxBytes int64

	// NoLockfile disables creation and consideration of a lock file.
	NoLockfile bool

	// Overlapping blocks are allowed if AllowOverlappingBlocks is true.
	// This in-turn enables vertical compaction and vertical query merge.
	AllowOverlappingBlocks bool

	// WALCompression will turn on Snappy compression for records on the WAL.
	WALCompression bool

	// StripeSize is the size in entries of the series hash map. Reducing the size will save memory but impact performance.
	StripeSize int

	// The timestamp range of head blocks after which they get persisted.
	// It's the minimum duration of any persisted block.
	// Unit agnostic as long as unit is consistent with RetentionDuration and MaxBlockDuration.
	// Typically it is in milliseconds.
	MinBlockDuration int64

	// The maximum timestamp range of compacted blocks.
	// Unit agnostic as long as unit is consistent with MinBlockDuration and RetentionDuration.
	// Typically it is in milliseconds.
	MaxBlockDuration int64

	// SeriesLifecycleCallback specifies a list of callbacks that will be called during a lifecycle of a series.
	// It is always a no-op in Prometheus and mainly meant for external users who import TSDB.
	SeriesLifecycleCallback SeriesLifecycleCallback

	// BlocksToDelete is a function which returns the blocks which can be deleted.
	// It is always the default time and size based retention in Prometheus and
	// mainly meant for external users who import TSDB.
	BlocksToDelete BlocksToDeleteFunc
}

type BlocksToDeleteFunc func(blocks []*Block) map[ulid.ULID]struct{}

// DB handles reads and writes of time series falling into
// a hashed partition of a seriedb.
type DB struct {
	dir   string
	lockf fileutil.Releaser

	logger         log.Logger
	metrics        *dbMetrics
	opts           *Options
	chunkPool      chunkenc.Pool
	compactor      Compactor
	blocksToDelete BlocksToDeleteFunc

	// Mutex for that must be held when modifying the general block layout.
	mtx    sync.RWMutex
	blocks []*Block

	head *Head

	compactc chan struct{}
	donec    chan struct{}
	stopc    chan struct{}

	// cmtx ensures that compactions and deletions don't run simultaneously.
	cmtx sync.Mutex

	// autoCompactMtx ensures that no compaction gets triggered while
	// changing the autoCompact var.
	autoCompactMtx sync.Mutex
	autoCompact    bool

	// Cancel a running compaction when a shutdown is initiated.
	compactCancel context.CancelFunc
}

type dbMetrics struct {
	loadedBlocks         prometheus.GaugeFunc
	symbolTableSize      prometheus.GaugeFunc
	reloads              prometheus.Counter
	reloadsFailed        prometheus.Counter
	compactionsFailed    prometheus.Counter
	compactionsTriggered prometheus.Counter
	compactionsSkipped   prometheus.Counter
	sizeRetentionCount   prometheus.Counter
	timeRetentionCount   prometheus.Counter
	startTime            prometheus.GaugeFunc
	tombCleanTimer       prometheus.Histogram
	blocksBytes          prometheus.Gauge
	maxBytes             prometheus.Gauge
}

func newDBMetrics(db *DB, r prometheus.Registerer) *dbMetrics {
	m := &dbMetrics{}

	m.loadedBlocks = prometheus.NewGaugeFunc(prometheus.GaugeOpts{
		Name: "prometheus_tsdb_blocks_loaded",
		Help: "Number of currently loaded data blocks",
	}, func() float64 {
		db.mtx.RLock()
		defer db.mtx.RUnlock()
		return float64(len(db.blocks))
	})
	m.symbolTableSize = prometheus.NewGaugeFunc(prometheus.GaugeOpts{
		Name: "prometheus_tsdb_symbol_table_size_bytes",
		Help: "Size of symbol table on disk (in bytes)",
	}, func() float64 {
		db.mtx.RLock()
		blocks := db.blocks[:]
		db.mtx.RUnlock()
		symTblSize := uint64(0)
		for _, b := range blocks {
			symTblSize += b.GetSymbolTableSize()
		}
		return float64(symTblSize)
	})
	m.reloads = prometheus.NewCounter(prometheus.CounterOpts{
		Name: "prometheus_tsdb_reloads_total",
		Help: "Number of times the database reloaded block data from disk.",
	})
	m.reloadsFailed = prometheus.NewCounter(prometheus.CounterOpts{
		Name: "prometheus_tsdb_reloads_failures_total",
		Help: "Number of times the database failed to reload block data from disk.",
	})
	m.compactionsTriggered = prometheus.NewCounter(prometheus.CounterOpts{
		Name: "prometheus_tsdb_compactions_triggered_total",
		Help: "Total number of triggered compactions for the partition.",
	})
	m.compactionsFailed = prometheus.NewCounter(prometheus.CounterOpts{
		Name: "prometheus_tsdb_compactions_failed_total",
		Help: "Total number of compactions that failed for the partition.",
	})
	m.timeRetentionCount = prometheus.NewCounter(prometheus.CounterOpts{
		Name: "prometheus_tsdb_time_retentions_total",
		Help: "The number of times that blocks were deleted because the maximum time limit was exceeded.",
	})
	m.compactionsSkipped = prometheus.NewCounter(prometheus.CounterOpts{
		Name: "prometheus_tsdb_compactions_skipped_total",
		Help: "Total number of skipped compactions due to disabled auto compaction.",
	})
	m.startTime = prometheus.NewGaugeFunc(prometheus.GaugeOpts{
		Name: "prometheus_tsdb_lowest_timestamp",
		Help: "Lowest timestamp value stored in the database. The unit is decided by the library consumer.",
	}, func() float64 {
		db.mtx.RLock()
		defer db.mtx.RUnlock()
		if len(db.blocks) == 0 {
			return float64(db.head.MinTime())
		}
		return float64(db.blocks[0].meta.MinTime)
	})
	m.tombCleanTimer = prometheus.NewHistogram(prometheus.HistogramOpts{
		Name: "prometheus_tsdb_tombstone_cleanup_seconds",
		Help: "The time taken to recompact blocks to remove tombstones.",
	})
	m.blocksBytes = prometheus.NewGauge(prometheus.GaugeOpts{
		Name: "prometheus_tsdb_storage_blocks_bytes",
		Help: "The number of bytes that are currently used for local storage by all blocks.",
	})
	m.maxBytes = prometheus.NewGauge(prometheus.GaugeOpts{
		Name: "prometheus_tsdb_retention_limit_bytes",
		Help: "Max number of bytes to be retained in the tsdb blocks, configured 0 means disabled",
	})
	m.sizeRetentionCount = prometheus.NewCounter(prometheus.CounterOpts{
		Name: "prometheus_tsdb_size_retentions_total",
		Help: "The number of times that blocks were deleted because the maximum number of bytes was exceeded.",
	})

	if r != nil {
		r.MustRegister(
			m.loadedBlocks,
			m.symbolTableSize,
			m.reloads,
			m.reloadsFailed,
			m.compactionsFailed,
			m.compactionsTriggered,
			m.compactionsSkipped,
			m.sizeRetentionCount,
			m.timeRetentionCount,
			m.startTime,
			m.tombCleanTimer,
			m.blocksBytes,
			m.maxBytes,
		)
	}
	return m
}

// ErrClosed is returned when the db is closed.
var ErrClosed = errors.New("db already closed")

// DBReadOnly provides APIs for read only operations on a database.
// Current implementation doesn't support concurrency so
// all API calls should happen in the same go routine.
type DBReadOnly struct {
	logger  log.Logger
	dir     string
	closers []io.Closer
	closed  chan struct{}
}

// OpenDBReadOnly opens DB in the given directory for read only operations.
func OpenDBReadOnly(dir string, l log.Logger) (*DBReadOnly, error) {
	if _, err := os.Stat(dir); err != nil {
		return nil, errors.Wrap(err, "opening the db dir")
	}

	if l == nil {
		l = log.NewNopLogger()
	}

	return &DBReadOnly{
		logger: l,
		dir:    dir,
		closed: make(chan struct{}),
	}, nil
}

// FlushWAL creates a new block containing all data that's currently in the memory buffer/WAL.
// Samples that are in existing blocks will not be written to the new block.
// Note that if the read only database is running concurrently with a
// writable database then writing the WAL to the database directory can race.
func (db *DBReadOnly) FlushWAL(dir string) (returnErr error) {
	blockReaders, err := db.Blocks()
	if err != nil {
		return errors.Wrap(err, "read blocks")
	}
	maxBlockTime := int64(math.MinInt64)
	if len(blockReaders) > 0 {
		maxBlockTime = blockReaders[len(blockReaders)-1].Meta().MaxTime
	}
	w, err := wal.Open(db.logger, filepath.Join(db.dir, "wal"))
	if err != nil {
		return err
	}
	head, err := NewHead(nil, db.logger, w, DefaultBlockDuration, db.dir, nil, DefaultStripeSize, nil)
	if err != nil {
		return err
	}
	defer func() {
		var merr tsdb_errors.MultiError
		merr.Add(returnErr)
		merr.Add(errors.Wrap(head.Close(), "closing Head"))
		returnErr = merr.Err()
	}()
	// Set the min valid time for the ingested wal samples
	// to be no lower than the maxt of the last block.
	if err := head.Init(maxBlockTime); err != nil {
		return errors.Wrap(err, "read WAL")
	}
	mint := head.MinTime()
	maxt := head.MaxTime()
	rh := NewRangeHead(head, mint, maxt)
	compactor, err := NewLeveledCompactor(
		context.Background(),
		nil,
		db.logger,
		ExponentialBlockRanges(DefaultOptions().MinBlockDuration, 3, 5),
		chunkenc.NewPool(),
	)
	if err != nil {
		return errors.Wrap(err, "create leveled compactor")
	}
	// Add +1 millisecond to block maxt because block intervals are half-open: [b.MinTime, b.MaxTime).
	// Because of this block intervals are always +1 than the total samples it includes.
	_, err = compactor.Write(dir, rh, mint, maxt+1, nil)
	return errors.Wrap(err, "writing WAL")
}

func (db *DBReadOnly) loadDataAsQueryable(maxt int64) (storage.SampleAndChunkQueryable, error) {
	select {
	case <-db.closed:
		return nil, ErrClosed
	default:
	}
	blockReaders, err := db.Blocks()
	if err != nil {
		return nil, err
	}
	blocks := make([]*Block, len(blockReaders))
	for i, b := range blockReaders {
		b, ok := b.(*Block)
		if !ok {
			return nil, errors.New("unable to convert a read only block to a normal block")
		}
		blocks[i] = b
	}

	head, err := NewHead(nil, db.logger, nil, DefaultBlockDuration, db.dir, nil, DefaultStripeSize, nil)
	if err != nil {
		return nil, err
	}
	maxBlockTime := int64(math.MinInt64)
	if len(blocks) > 0 {
		maxBlockTime = blocks[len(blocks)-1].Meta().MaxTime
	}

	// Also add the WAL if the current blocks don't cover the requests time range.
	if maxBlockTime <= maxt {
		if err := head.Close(); err != nil {
			return nil, err
		}
		w, err := wal.Open(db.logger, filepath.Join(db.dir, "wal"))
		if err != nil {
			return nil, err
		}
		head, err = NewHead(nil, db.logger, w, DefaultBlockDuration, db.dir, nil, DefaultStripeSize, nil)
		if err != nil {
			return nil, err
		}
		// Set the min valid time for the ingested wal samples
		// to be no lower than the maxt of the last block.
		if err := head.Init(maxBlockTime); err != nil {
			return nil, errors.Wrap(err, "read WAL")
		}
		// Set the wal to nil to disable all wal operations.
		// This is mainly to avoid blocking when closing the head.
		head.wal = nil
	}

	db.closers = append(db.closers, head)
	return &DB{
		dir:    db.dir,
		logger: db.logger,
		blocks: blocks,
		head:   head,
	}, nil
}

// Querier loads the blocks and wal and returns a new querier over the data partition for the given time range.
// Current implementation doesn't support multiple Queriers.
func (db *DBReadOnly) Querier(ctx context.Context, mint, maxt int64) (storage.Querier, error) {
	q, err := db.loadDataAsQueryable(maxt)
	if err != nil {
		return nil, err
	}
	return q.Querier(ctx, mint, maxt)
}

// ChunkQuerier loads blocks and the wal and returns a new chunk querier over the data partition for the given time range.
// Current implementation doesn't support multiple ChunkQueriers.
func (db *DBReadOnly) ChunkQuerier(ctx context.Context, mint, maxt int64) (storage.ChunkQuerier, error) {
	q, err := db.loadDataAsQueryable(maxt)
	if err != nil {
		return nil, err
	}
	return q.ChunkQuerier(ctx, mint, maxt)
}

// Blocks returns a slice of block readers for persisted blocks.
func (db *DBReadOnly) Blocks() ([]BlockReader, error) {
	select {
	case <-db.closed:
		return nil, ErrClosed
	default:
	}
	loadable, corrupted, err := openBlocks(db.logger, db.dir, nil, nil)
	if err != nil {
		return nil, err
	}

	// Corrupted blocks that have been superseded by a loadable block can be safely ignored.
	for _, block := range loadable {
		for _, b := range block.Meta().Compaction.Parents {
			delete(corrupted, b.ULID)
		}
	}
	if len(corrupted) > 0 {
		for _, b := range loadable {
			if err := b.Close(); err != nil {
				level.Warn(db.logger).Log("msg", "Closing block failed", "err", err, "block", b)
			}
		}
		var merr tsdb_errors.MultiError
		for ulid, err := range corrupted {
			merr.Add(errors.Wrapf(err, "corrupted block %s", ulid.String()))
		}
		return nil, merr.Err()
	}

	if len(loadable) == 0 {
		return nil, nil
	}

	sort.Slice(loadable, func(i, j int) bool {
		return loadable[i].Meta().MinTime < loadable[j].Meta().MinTime
	})

	blockMetas := make([]BlockMeta, 0, len(loadable))
	for _, b := range loadable {
		blockMetas = append(blockMetas, b.Meta())
	}
	if overlaps := OverlappingBlocks(blockMetas); len(overlaps) > 0 {
		level.Warn(db.logger).Log("msg", "Overlapping blocks found during opening", "detail", overlaps.String())
	}

	// Close all previously open readers and add the new ones to the cache.
	for _, closer := range db.closers {
		closer.Close()
	}

	blockClosers := make([]io.Closer, len(loadable))
	blockReaders := make([]BlockReader, len(loadable))
	for i, b := range loadable {
		blockClosers[i] = b
		blockReaders[i] = b
	}
	db.closers = blockClosers

	return blockReaders, nil
}

// Close all block readers.
func (db *DBReadOnly) Close() error {
	select {
	case <-db.closed:
		return ErrClosed
	default:
	}
	close(db.closed)

	var merr tsdb_errors.MultiError

	for _, b := range db.closers {
		merr.Add(b.Close())
	}
	return merr.Err()
}

// Open returns a new DB in the given directory. If options are empty, DefaultOptions will be used.
func Open(dir string, l log.Logger, r prometheus.Registerer, opts *Options) (db *DB, err error) {
	var rngs []int64
	opts, rngs = validateOpts(opts, nil)
	return open(dir, l, r, opts, rngs)
}

func validateOpts(opts *Options, rngs []int64) (*Options, []int64) {
	if opts == nil {
		opts = DefaultOptions()
	}
	if opts.StripeSize <= 0 {
		opts.StripeSize = DefaultStripeSize
	}

	if opts.MinBlockDuration <= 0 {
		opts.MinBlockDuration = DefaultBlockDuration
	}
	if opts.MinBlockDuration > opts.MaxBlockDuration {
		opts.MaxBlockDuration = opts.MinBlockDuration
	}

	if len(rngs) == 0 {
		// Start with smallest block duration and create exponential buckets until the exceed the
		// configured maximum block duration.
		rngs = ExponentialBlockRanges(opts.MinBlockDuration, 10, 3)
	}
	return opts, rngs
}

func open(dir string, l log.Logger, r prometheus.Registerer, opts *Options, rngs []int64) (db *DB, err error) {
	if err := os.MkdirAll(dir, 0777); err != nil {
		return nil, err
	}
	if l == nil {
		l = log.NewNopLogger()
	}

	for i, v := range rngs {
		if v > opts.MaxBlockDuration {
			rngs = rngs[:i]
			break
		}
	}

	// Fixup bad format written by Prometheus 2.1.
	if err := repairBadIndexVersion(l, dir); err != nil {
		return nil, errors.Wrap(err, "repair bad index version")
	}

	walDir := filepath.Join(dir, "wal")

	// Migrate old WAL if one exists.
	if err := MigrateWAL(l, walDir); err != nil {
		return nil, errors.Wrap(err, "migrate WAL")
	}
	// Remove garbage, tmp blocks.
	if err := removeBestEffortTmpDirs(l, dir); err != nil {
		return nil, errors.Wrap(err, "remove tmp dirs")
	}

	db = &DB{
		dir:            dir,
		logger:         l,
		opts:           opts,
		compactc:       make(chan struct{}, 1),
		donec:          make(chan struct{}),
		stopc:          make(chan struct{}),
		autoCompact:    true,
		chunkPool:      chunkenc.NewPool(),
		blocksToDelete: opts.BlocksToDelete,
	}
	if db.blocksToDelete == nil {
		db.blocksToDelete = DefaultBlocksToDelete(db)
	}

	if !opts.NoLockfile {
		absdir, err := filepath.Abs(dir)
		if err != nil {
			return nil, err
		}
		lockf, _, err := fileutil.Flock(filepath.Join(absdir, "lock"))
		if err != nil {
			return nil, errors.Wrap(err, "lock DB directory")
		}
		db.lockf = lockf
	}

	ctx, cancel := context.WithCancel(context.Background())
	db.compactor, err = NewLeveledCompactor(ctx, r, l, rngs, db.chunkPool)
	if err != nil {
		cancel()
		return nil, errors.Wrap(err, "create leveled compactor")
	}
	db.compactCancel = cancel

	var wlog *wal.WAL
	segmentSize := wal.DefaultSegmentSize
	// Wal is enabled.
	if opts.WALSegmentSize >= 0 {
		// Wal is set to a custom size.
		if opts.WALSegmentSize > 0 {
			segmentSize = opts.WALSegmentSize
		}
		wlog, err = wal.NewSize(l, r, walDir, segmentSize, opts.WALCompression)
		if err != nil {
			return nil, err
		}
	}

	db.head, err = NewHead(r, l, wlog, rngs[0], dir, db.chunkPool, opts.StripeSize, opts.SeriesLifecycleCallback)
	if err != nil {
		return nil, err
	}

	// Register metrics after assigning the head block.
	db.metrics = newDBMetrics(db, r)
	maxBytes := opts.MaxBytes
	if maxBytes < 0 {
		maxBytes = 0
	}
	db.metrics.maxBytes.Set(float64(maxBytes))

	if err := db.reloadWithWALTruncation(); err != nil {
		return nil, err
	}
	// Set the min valid time for the ingested samples
	// to be no lower than the maxt of the last block.
	blocks := db.Blocks()
	minValidTime := int64(math.MinInt64)
	if len(blocks) > 0 {
		minValidTime = blocks[len(blocks)-1].Meta().MaxTime
	}

	if initErr := db.head.Init(minValidTime); initErr != nil {
		db.head.metrics.walCorruptionsTotal.Inc()
		level.Warn(db.logger).Log("msg", "Encountered WAL read error, attempting repair", "err", initErr)
		if err := wlog.Repair(initErr); err != nil {
			return nil, errors.Wrap(err, "repair corrupted WAL")
		}
	}

	go db.run()

	return db, nil
}

func removeBestEffortTmpDirs(l log.Logger, dir string) error {
	files, err := ioutil.ReadDir(dir)
	if err != nil {
		return err
	}
	for _, fi := range files {
		if isTmpBlockDir(fi) {
			if err := os.RemoveAll(filepath.Join(dir, fi.Name())); err != nil {
				level.Error(l).Log("msg", "failed to delete tmp block dir", "dir", filepath.Join(dir, fi.Name()), "err", err)
				continue
			}
			level.Info(l).Log("msg", "Found and deleted tmp block dir", "dir", filepath.Join(dir, fi.Name()))
		}
	}
	return nil
}

// StartTime implements the Storage interface.
func (db *DB) StartTime() (int64, error) {
	db.mtx.RLock()
	defer db.mtx.RUnlock()

	if len(db.blocks) > 0 {
		return db.blocks[0].Meta().MinTime, nil
	}
	return db.head.MinTime(), nil
}

// Dir returns the directory of the database.
func (db *DB) Dir() string {
	return db.dir
}

func (db *DB) run() {
	defer close(db.donec)

	backoff := time.Duration(0)

	for {
		select {
		case <-db.stopc:
			return
		case <-time.After(backoff):
		}

		select {
		case <-time.After(1 * time.Minute):
			select {
			case db.compactc <- struct{}{}:
			default:
			}
		case <-db.compactc:
			db.metrics.compactionsTriggered.Inc()

			db.autoCompactMtx.Lock()
			if db.autoCompact {
				if err := db.Compact(); err != nil {
					level.Error(db.logger).Log("msg", "compaction failed", "err", err)
					backoff = exponential(backoff, 1*time.Second, 1*time.Minute)
				} else {
					backoff = 0
				}
			} else {
				db.metrics.compactionsSkipped.Inc()
			}
			db.autoCompactMtx.Unlock()
		case <-db.stopc:
			return
		}
	}
}

// Appender opens a new appender against the database.
func (db *DB) Appender(ctx context.Context) storage.Appender {
	return dbAppender{db: db, Appender: db.head.Appender(ctx)}
}

// dbAppender wraps the DB's head appender and triggers compactions on commit
// if necessary.
type dbAppender struct {
	storage.Appender
	db *DB
}

func (a dbAppender) Commit() error {
	err := a.Appender.Commit()

	// We could just run this check every few minutes practically. But for benchmarks
	// and high frequency use cases this is the safer way.
	if a.db.head.compactable() {
		select {
		case a.db.compactc <- struct{}{}:
		default:
		}
	}
	return err
}

// Compact data if possible. After successful compaction blocks are reloaded
// which will also trigger blocks to be deleted that fall out of the retention
// window.
// If no blocks are compacted, the retention window state doesn't change. Thus,
// this is sufficient to reliably delete old data.
// Old blocks are only deleted on reload based on the new block's parent information.
// See DB.reload documentation for further information.
func (db *DB) Compact() (err error) {
	db.cmtx.Lock()
	defer db.cmtx.Unlock()
	defer func() {
		if err != nil {
			db.metrics.compactionsFailed.Inc()
		}
	}()

	walTruncationTime := int64(math.MinInt64)
	walTruncationAttempted, headCompacted := false, false
	defer func() {
		if headCompacted && !walTruncationAttempted {
			var merr tsdb_errors.MultiError
			merr.Add(err)
			merr.Add(errors.Wrap(db.truncateWAL(walTruncationTime), "WAL truncation in Compact"))
			err = merr.Err()
		}
	}()
	// Check whether we have pending head blocks that are ready to be persisted.
	// They have the highest priority.
	for {
		select {
		case <-db.stopc:
			return nil
		default:
		}
		if !db.head.compactable() {
			break
		}
		mint := db.head.MinTime()
		maxt := rangeForTimestamp(mint, db.head.chunkRange.Load())

		// Wrap head into a range that bounds all reads to it.
		// We remove 1 millisecond from maxt because block
		// intervals are half-open: [b.MinTime, b.MaxTime). But
		// chunk intervals are closed: [c.MinTime, c.MaxTime];
		// so in order to make sure that overlaps are evaluated
		// consistently, we explicitly remove the last value
		// from the block interval here.
		head := NewRangeHead(db.head, mint, maxt-1)
		t, err := db.compactHead(head)
		if err != nil {
			return err
		}
		if t > walTruncationTime {
			walTruncationTime = t
		}
		headCompacted = true
	}

	if headCompacted {
		walTruncationAttempted = true
		if err := db.truncateWAL(walTruncationTime); err != nil {
			return errors.Wrap(err, "WAL truncation in Compact")
		}
	}

	return db.compactBlocks()
}

// truncateWAL truncates WAL upto the maxt of the last block or the provided
// time, whichever is higher.
func (db *DB) truncateWAL(t int64) error {
	if blocks := db.Blocks(); len(blocks) > 0 {
		blockMaxt := blocks[len(blocks)-1].Meta().MaxTime
		if blockMaxt > t {
			t = blockMaxt
		}
	}

	if t == math.MinInt64 {
		return nil
	}

	return db.head.TruncateWAL(t)
}

// CompactHead compacts the given the RangeHead.
func (db *DB) CompactHead(head *RangeHead) (err error) {
	db.cmtx.Lock()
	defer db.cmtx.Unlock()

	walTruncationTime, err := db.compactHead(head)
	if err != nil {
		return err
	}
	return errors.Wrap(db.truncateWAL(walTruncationTime), "WAL truncation in CompactHead")
}

// compactHead compacts the given the RangeHead.
// The compaction mutex should be held before calling this method.
func (db *DB) compactHead(head *RangeHead) (walTruncationTime int64, err error) {
	walTruncationTime = math.MinInt64
	// Add +1 millisecond to block maxt because block intervals are half-open: [b.MinTime, b.MaxTime).
	// Because of this block intervals are always +1 than the total samples it includes.
	maxt := head.MaxTime() + 1
	uid, err := db.compactor.Write(db.dir, head, head.MinTime(), maxt, nil)
	if err != nil {
		return walTruncationTime, errors.Wrap(err, "persist head block")
	}

	runtime.GC()

	if err := db.reload(); err != nil {
		if err := os.RemoveAll(filepath.Join(db.dir, uid.String())); err != nil {
			return walTruncationTime, errors.Wrapf(err, "delete persisted head block after failed db reload:%s", uid)
		}
		return walTruncationTime, errors.Wrap(err, "reload blocks")
	}
	if (uid == ulid.ULID{}) {
		// in this case no new block will be persisted so manually truncate the head.
		// Head truncating during db.reload() depends on the persisted blocks and
		// Compaction resulted in an empty block.
		if err = db.head.Truncate(maxt); err != nil {
			return walTruncationTime, errors.Wrap(err, "head truncate failed (in compact)")
		}
		walTruncationTime = maxt
	}
	runtime.GC()

	return walTruncationTime, nil
}

// compactBlocks compacts all the eligible on-disk blocks.
// The compaction mutex should be held before calling this method.
func (db *DB) compactBlocks() (err error) {
	// Check for compactions of multiple blocks.
	for {
		plan, err := db.compactor.Plan(db.dir)
		if err != nil {
			return errors.Wrap(err, "plan compaction")
		}
		if len(plan) == 0 {
			break
		}

		select {
		case <-db.stopc:
			return nil
		default:
		}

		uid, err := db.compactor.Compact(db.dir, plan, db.blocks)
		if err != nil {
			return errors.Wrapf(err, "compact %s", plan)
		}
		runtime.GC()

		if err := db.reloadWithWALTruncation(); err != nil {
			if err := os.RemoveAll(filepath.Join(db.dir, uid.String())); err != nil {
				return errors.Wrapf(err, "delete compacted block after failed db reload:%s", uid)
			}
			return errors.Wrap(err, "reload blocks")
		}
		runtime.GC()
	}

	return nil
}

// getBlock iterates a given block range to find a block by a given id.
// If found it returns the block itself and a boolean to indicate that it was found.
func getBlock(allBlocks []*Block, id ulid.ULID) (*Block, bool) {
	for _, b := range allBlocks {
		if b.Meta().ULID == id {
			return b, true
		}
	}
	return nil, false
}

// reloadWithWALTruncation reloads blocks and trigger head and WAL truncation if new blocks appeared.
// Blocks that are obsolete due to replacement or retention will be deleted.
func (db *DB) reloadWithWALTruncation() error {
	if err := db.reload(); err != nil {
		return err
	}

	return errors.Wrap(db.truncateWAL(math.MinInt64), "WAL truncation in reloadWithWALTruncation")
}

// reload blocks and trigger head truncation (but not WAL truncation) if new blocks appeared.
// Blocks that are obsolete due to replacement or retention will be deleted.
func (db *DB) reload() (err error) {
	defer func() {
		if err != nil {
			db.metrics.reloadsFailed.Inc()
		}
		db.metrics.reloads.Inc()
	}()

	loadable, corrupted, err := openBlocks(db.logger, db.dir, db.blocks, db.chunkPool)
	if err != nil {
		return err
	}

	deletableULIDs := db.blocksToDelete(loadable)
	deletable := make(map[ulid.ULID]*Block, len(deletableULIDs))

	// Mark all parents of loaded blocks as deletable (no matter if they exists). This makes it resilient against the process
	// crashing towards the end of a compaction but before deletions. By doing that, we can pick up the deletion where it left off during a crash.
	for _, block := range loadable {
		if _, ok := deletableULIDs[block.meta.ULID]; ok {
			deletable[block.meta.ULID] = block
		}
		for _, b := range block.Meta().Compaction.Parents {
			if _, ok := corrupted[b.ULID]; ok {
				delete(corrupted, b.ULID)
				level.Warn(db.logger).Log("msg", "Found corrupted block, but replaced by compacted one so it's safe to delete. This should not happen with atomic deletes.", "block", b.ULID)
			}
			deletable[b.ULID] = nil
		}
	}

	if len(corrupted) > 0 {
		// Corrupted but no child loaded for it.
		// Close all new blocks to release the lock for windows.
		for _, block := range loadable {
			if _, open := getBlock(db.blocks, block.Meta().ULID); !open {
				block.Close()
			}
		}
		var merr tsdb_errors.MultiError
		for ulid, err := range corrupted {
			merr.Add(errors.Wrapf(err, "corrupted block %s", ulid.String()))
		}
		return merr.Err()
	}

	var (
		toLoad     []*Block
		blocksSize int64
	)
	// All deletable blocks should be unloaded.
	// NOTE: We need to loop through loadable one more time as there might be loadable ready to be removed (replaced by compacted block).
	for _, block := range loadable {
		if _, ok := deletable[block.Meta().ULID]; ok {
			deletable[block.Meta().ULID] = block
			continue
		}

		toLoad = append(toLoad, block)
		blocksSize += block.Size()
	}
	db.metrics.blocksBytes.Set(float64(blocksSize))

	sort.Slice(toLoad, func(i, j int) bool {
		return toLoad[i].Meta().MinTime < toLoad[j].Meta().MinTime
	})
	if !db.opts.AllowOverlappingBlocks {
		if err := validateBlockSequence(toLoad); err != nil {
			return errors.Wrap(err, "invalid block sequence")
		}
	}

	// Swap new blocks first for subsequently created readers to be seen.
	db.mtx.Lock()
	oldBlocks := db.blocks
	db.blocks = toLoad
	db.mtx.Unlock()

	blockMetas := make([]BlockMeta, 0, len(toLoad))
	for _, b := range toLoad {
		blockMetas = append(blockMetas, b.Meta())
	}
	if overlaps := OverlappingBlocks(blockMetas); len(overlaps) > 0 {
		level.Warn(db.logger).Log("msg", "Overlapping blocks found during reload", "detail", overlaps.String())
	}

	// Append blocks to old, deletable blocks, so we can close them.
	for _, b := range oldBlocks {
		if _, ok := deletable[b.Meta().ULID]; ok {
			deletable[b.Meta().ULID] = b
		}
	}
	if err := db.deleteBlocks(deletable); err != nil {
		return err
	}

	// Garbage collect data in the head if the most recent persisted block
	// covers data of its current time range.
	if len(toLoad) == 0 {
		return nil
	}
<<<<<<< HEAD

	maxt := loadable[len(loadable)-1].Meta().MaxTime

	return errors.Wrap(db.head.TruncateInMemory(maxt), "head truncate failed")
=======
	return errors.Wrap(db.head.Truncate(toLoad[len(toLoad)-1].Meta().MaxTime), "head truncate failed")
>>>>>>> 7e1c27b8
}

func openBlocks(l log.Logger, dir string, loaded []*Block, chunkPool chunkenc.Pool) (blocks []*Block, corrupted map[ulid.ULID]error, err error) {
	bDirs, err := blockDirs(dir)
	if err != nil {
		return nil, nil, errors.Wrap(err, "find blocks")
	}

	corrupted = make(map[ulid.ULID]error)
	for _, bDir := range bDirs {
		meta, _, err := readMetaFile(bDir)
		if err != nil {
			level.Error(l).Log("msg", "Failed to read meta.json for a block during reload. Skipping", "dir", bDir, "err", err)
			continue
		}

		// See if we already have the block in memory or open it otherwise.
		block, open := getBlock(loaded, meta.ULID)
		if !open {
			block, err = OpenBlock(l, bDir, chunkPool)
			if err != nil {
				corrupted[meta.ULID] = err
				continue
			}
		}
		blocks = append(blocks, block)
	}
	return blocks, corrupted, nil
}

// DefaultBlocksToDelete returns a filter which decides time based and size based
// retention from the options of the db.
func DefaultBlocksToDelete(db *DB) BlocksToDeleteFunc {
	return func(blocks []*Block) map[ulid.ULID]struct{} {
		return deletableBlocks(db, blocks)
	}
}

// deletableBlocks returns all currently loaded blocks past retention policy or already compacted into a new block.
func deletableBlocks(db *DB, blocks []*Block) map[ulid.ULID]struct{} {
	deletable := make(map[ulid.ULID]struct{})

	// Sort the blocks by time - newest to oldest (largest to smallest timestamp).
	// This ensures that the retentions will remove the oldest  blocks.
	sort.Slice(blocks, func(i, j int) bool {
		return blocks[i].Meta().MaxTime > blocks[j].Meta().MaxTime
	})

	for _, block := range blocks {
		if block.Meta().Compaction.Deletable {
			deletable[block.Meta().ULID] = struct{}{}
		}
	}

	for ulid := range BeyondTimeRetention(db, blocks) {
		deletable[ulid] = struct{}{}
	}

	for ulid := range BeyondSizeRetention(db, blocks) {
		deletable[ulid] = struct{}{}
	}

	return deletable
}

// BeyondTimeRetention returns those blocks which are beyond the time retention
// set in the db options.
func BeyondTimeRetention(db *DB, blocks []*Block) (deletable map[ulid.ULID]struct{}) {
	// Time retention is disabled or no blocks to work with.
	if len(db.blocks) == 0 || db.opts.RetentionDuration == 0 {
		return
	}

	deletable = make(map[ulid.ULID]struct{})
	for i, block := range blocks {
		// The difference between the first block and this block is larger than
		// the retention period so any blocks after that are added as deletable.
		if i > 0 && blocks[0].Meta().MaxTime-block.Meta().MaxTime > db.opts.RetentionDuration {
			for _, b := range blocks[i:] {
				deletable[b.meta.ULID] = struct{}{}
			}
			db.metrics.timeRetentionCount.Inc()
			break
		}
	}
	return deletable
}

// BeyondSizeRetention returns those blocks which are beyond the size retention
// set in the db options.
func BeyondSizeRetention(db *DB, blocks []*Block) (deletable map[ulid.ULID]struct{}) {
	// Size retention is disabled or no blocks to work with.
	if len(db.blocks) == 0 || db.opts.MaxBytes <= 0 {
		return
	}

	deletable = make(map[ulid.ULID]struct{})

	walSize, _ := db.Head().wal.Size()
	headChunksSize := db.Head().chunkDiskMapper.Size()
	// Initializing size counter with WAL size and Head chunks
	// written to disk, as that is part of the retention strategy.
	blocksSize := walSize + headChunksSize
	for i, block := range blocks {
		blocksSize += block.Size()
		if blocksSize > int64(db.opts.MaxBytes) {
			// Add this and all following blocks for deletion.
			for _, b := range blocks[i:] {
				deletable[b.meta.ULID] = struct{}{}
			}
			db.metrics.sizeRetentionCount.Inc()
			break
		}
	}
	return deletable
}

// deleteBlocks closes the block if loaded and deletes blocks from the disk if exists.
// When the map contains a non nil block object it means it is loaded in memory
// so needs to be closed first as it might need to wait for pending readers to complete.
func (db *DB) deleteBlocks(blocks map[ulid.ULID]*Block) error {
	for ulid, block := range blocks {
		if block != nil {
			if err := block.Close(); err != nil {
				level.Warn(db.logger).Log("msg", "Closing block failed", "err", err, "block", ulid)
			}
		}

		toDelete := filepath.Join(db.dir, ulid.String())
		if _, err := os.Stat(toDelete); os.IsNotExist(err) {
			// Noop.
			continue
		} else if err != nil {
			return errors.Wrapf(err, "stat dir %v", toDelete)
		}

		// Replace atomically to avoid partial block when process would crash during deletion.
		tmpToDelete := filepath.Join(db.dir, fmt.Sprintf("%s%s", ulid, tmpForDeletionBlockDirSuffix))
		if err := fileutil.Replace(toDelete, tmpToDelete); err != nil {
			return errors.Wrapf(err, "replace of obsolete block for deletion %s", ulid)
		}
		if err := os.RemoveAll(tmpToDelete); err != nil {
			return errors.Wrapf(err, "delete obsolete block %s", ulid)
		}
		level.Info(db.logger).Log("msg", "Deleting obsolete block", "block", ulid)
	}

	return nil
}

// validateBlockSequence returns error if given block meta files indicate that some blocks overlaps within sequence.
func validateBlockSequence(bs []*Block) error {
	if len(bs) <= 1 {
		return nil
	}

	var metas []BlockMeta
	for _, b := range bs {
		metas = append(metas, b.meta)
	}

	overlaps := OverlappingBlocks(metas)
	if len(overlaps) > 0 {
		return errors.Errorf("block time ranges overlap: %s", overlaps)
	}

	return nil
}

// TimeRange specifies minTime and maxTime range.
type TimeRange struct {
	Min, Max int64
}

// Overlaps contains overlapping blocks aggregated by overlapping range.
type Overlaps map[TimeRange][]BlockMeta

// String returns human readable string form of overlapped blocks.
func (o Overlaps) String() string {
	var res []string
	for r, overlaps := range o {
		var groups []string
		for _, m := range overlaps {
			groups = append(groups, fmt.Sprintf(
				"<ulid: %s, mint: %d, maxt: %d, range: %s>",
				m.ULID.String(),
				m.MinTime,
				m.MaxTime,
				(time.Duration((m.MaxTime-m.MinTime)/1000)*time.Second).String(),
			))
		}
		res = append(res, fmt.Sprintf(
			"[mint: %d, maxt: %d, range: %s, blocks: %d]: %s",
			r.Min, r.Max,
			(time.Duration((r.Max-r.Min)/1000)*time.Second).String(),
			len(overlaps),
			strings.Join(groups, ", ")),
		)
	}
	return strings.Join(res, "\n")
}

// OverlappingBlocks returns all overlapping blocks from given meta files.
func OverlappingBlocks(bm []BlockMeta) Overlaps {
	if len(bm) <= 1 {
		return nil
	}
	var (
		overlaps [][]BlockMeta

		// pending contains not ended blocks in regards to "current" timestamp.
		pending = []BlockMeta{bm[0]}
		// continuousPending helps to aggregate same overlaps to single group.
		continuousPending = true
	)

	// We have here blocks sorted by minTime. We iterate over each block and treat its minTime as our "current" timestamp.
	// We check if any of the pending block finished (blocks that we have seen before, but their maxTime was still ahead current
	// timestamp). If not, it means they overlap with our current block. In the same time current block is assumed pending.
	for _, b := range bm[1:] {
		var newPending []BlockMeta

		for _, p := range pending {
			// "b.MinTime" is our current time.
			if b.MinTime >= p.MaxTime {
				continuousPending = false
				continue
			}

			// "p" overlaps with "b" and "p" is still pending.
			newPending = append(newPending, p)
		}

		// Our block "b" is now pending.
		pending = append(newPending, b)
		if len(newPending) == 0 {
			// No overlaps.
			continue
		}

		if continuousPending && len(overlaps) > 0 {
			overlaps[len(overlaps)-1] = append(overlaps[len(overlaps)-1], b)
			continue
		}
		overlaps = append(overlaps, append(newPending, b))
		// Start new pendings.
		continuousPending = true
	}

	// Fetch the critical overlapped time range foreach overlap groups.
	overlapGroups := Overlaps{}
	for _, overlap := range overlaps {

		minRange := TimeRange{Min: 0, Max: math.MaxInt64}
		for _, b := range overlap {
			if minRange.Max > b.MaxTime {
				minRange.Max = b.MaxTime
			}

			if minRange.Min < b.MinTime {
				minRange.Min = b.MinTime
			}
		}
		overlapGroups[minRange] = overlap
	}

	return overlapGroups
}

func (db *DB) String() string {
	return "HEAD"
}

// Blocks returns the databases persisted blocks.
func (db *DB) Blocks() []*Block {
	db.mtx.RLock()
	defer db.mtx.RUnlock()

	return db.blocks
}

// Head returns the databases's head.
func (db *DB) Head() *Head {
	return db.head
}

// Close the partition.
func (db *DB) Close() error {
	close(db.stopc)
	db.compactCancel()
	<-db.donec

	db.mtx.Lock()
	defer db.mtx.Unlock()

	var g errgroup.Group

	// blocks also contains all head blocks.
	for _, pb := range db.blocks {
		g.Go(pb.Close)
	}

	var merr tsdb_errors.MultiError

	merr.Add(g.Wait())

	if db.lockf != nil {
		merr.Add(db.lockf.Release())
	}
	merr.Add(db.head.Close())
	return merr.Err()
}

// DisableCompactions disables auto compactions.
func (db *DB) DisableCompactions() {
	db.autoCompactMtx.Lock()
	defer db.autoCompactMtx.Unlock()

	db.autoCompact = false
	level.Info(db.logger).Log("msg", "Compactions disabled")
}

// EnableCompactions enables auto compactions.
func (db *DB) EnableCompactions() {
	db.autoCompactMtx.Lock()
	defer db.autoCompactMtx.Unlock()

	db.autoCompact = true
	level.Info(db.logger).Log("msg", "Compactions enabled")
}

// Snapshot writes the current data to the directory. If withHead is set to true it
// will create a new block containing all data that's currently in the memory buffer/WAL.
func (db *DB) Snapshot(dir string, withHead bool) error {
	if dir == db.dir {
		return errors.Errorf("cannot snapshot into base directory")
	}
	if _, err := ulid.ParseStrict(dir); err == nil {
		return errors.Errorf("dir must not be a valid ULID")
	}

	db.cmtx.Lock()
	defer db.cmtx.Unlock()

	db.mtx.RLock()
	defer db.mtx.RUnlock()

	for _, b := range db.blocks {
		level.Info(db.logger).Log("msg", "Snapshotting block", "block", b)

		if err := b.Snapshot(dir); err != nil {
			return errors.Wrapf(err, "error snapshotting block: %s", b.Dir())
		}
	}
	if !withHead {
		return nil
	}

	mint := db.head.MinTime()
	maxt := db.head.MaxTime()
	head := NewRangeHead(db.head, mint, maxt)
	// Add +1 millisecond to block maxt because block intervals are half-open: [b.MinTime, b.MaxTime).
	// Because of this block intervals are always +1 than the total samples it includes.
	if _, err := db.compactor.Write(dir, head, mint, maxt+1, nil); err != nil {
		return errors.Wrap(err, "snapshot head block")
	}
	return nil
}

// Querier returns a new querier over the data partition for the given time range.
func (db *DB) Querier(_ context.Context, mint, maxt int64) (storage.Querier, error) {
	var blocks []BlockReader

	db.mtx.RLock()
	defer db.mtx.RUnlock()

	for _, b := range db.blocks {
		if b.OverlapsClosedInterval(mint, maxt) {
			blocks = append(blocks, b)
		}
	}
	if maxt >= db.head.MinTime() {
		blocks = append(blocks, NewRangeHead(db.head, mint, maxt))
	}

	blockQueriers := make([]storage.Querier, 0, len(blocks))
	for _, b := range blocks {
		q, err := NewBlockQuerier(b, mint, maxt)
		if err == nil {
			blockQueriers = append(blockQueriers, q)
			continue
		}
		// If we fail, all previously opened queriers must be closed.
		for _, q := range blockQueriers {
			// TODO(bwplotka): Handle error.
			_ = q.Close()
		}
		return nil, errors.Wrapf(err, "open querier for block %s", b)
	}
	return storage.NewMergeQuerier(blockQueriers, nil, storage.ChainedSeriesMerge), nil
}

// ChunkQuerier returns a new chunk querier over the data partition for the given time range.
func (db *DB) ChunkQuerier(_ context.Context, mint, maxt int64) (storage.ChunkQuerier, error) {
	var blocks []BlockReader

	db.mtx.RLock()
	defer db.mtx.RUnlock()

	for _, b := range db.blocks {
		if b.OverlapsClosedInterval(mint, maxt) {
			blocks = append(blocks, b)
		}
	}
	if maxt >= db.head.MinTime() {
		blocks = append(blocks, NewRangeHead(db.head, mint, maxt))
	}

	blockQueriers := make([]storage.ChunkQuerier, 0, len(blocks))
	for _, b := range blocks {
		q, err := NewBlockChunkQuerier(b, mint, maxt)
		if err == nil {
			blockQueriers = append(blockQueriers, q)
			continue
		}
		// If we fail, all previously opened queriers must be closed.
		for _, q := range blockQueriers {
			// TODO(bwplotka): Handle error.
			_ = q.Close()
		}
		return nil, errors.Wrapf(err, "open querier for block %s", b)
	}

	return storage.NewMergeChunkQuerier(blockQueriers, nil, storage.NewCompactingChunkSeriesMerger(storage.ChainedSeriesMerge)), nil
}

func rangeForTimestamp(t int64, width int64) (maxt int64) {
	return (t/width)*width + width
}

// Delete implements deletion of metrics. It only has atomicity guarantees on a per-block basis.
func (db *DB) Delete(mint, maxt int64, ms ...*labels.Matcher) error {
	db.cmtx.Lock()
	defer db.cmtx.Unlock()

	var g errgroup.Group

	db.mtx.RLock()
	defer db.mtx.RUnlock()

	for _, b := range db.blocks {
		if b.OverlapsClosedInterval(mint, maxt) {
			g.Go(func(b *Block) func() error {
				return func() error { return b.Delete(mint, maxt, ms...) }
			}(b))
		}
	}
	g.Go(func() error {
		return db.head.Delete(mint, maxt, ms...)
	})
	return g.Wait()
}

// CleanTombstones re-writes any blocks with tombstones.
func (db *DB) CleanTombstones() (err error) {
	db.cmtx.Lock()
	defer db.cmtx.Unlock()

	start := time.Now()
	defer db.metrics.tombCleanTimer.Observe(time.Since(start).Seconds())

	newUIDs := []ulid.ULID{}
	defer func() {
		// If any error is caused, we need to delete all the new directory created.
		if err != nil {
			for _, uid := range newUIDs {
				dir := filepath.Join(db.Dir(), uid.String())
				if err := os.RemoveAll(dir); err != nil {
					level.Error(db.logger).Log("msg", "failed to delete block after failed `CleanTombstones`", "dir", dir, "err", err)
				}
			}
		}
	}()

	db.mtx.RLock()
	blocks := db.blocks[:]
	db.mtx.RUnlock()

	for _, b := range blocks {
		if uid, er := b.CleanTombstones(db.Dir(), db.compactor); er != nil {
			err = errors.Wrapf(er, "clean tombstones: %s", b.Dir())
			return err
		} else if uid != nil { // New block was created.
			newUIDs = append(newUIDs, *uid)
		}
	}
	return errors.Wrap(db.reloadWithWALTruncation(), "reload blocks")
}

func isBlockDir(fi os.FileInfo) bool {
	if !fi.IsDir() {
		return false
	}
	_, err := ulid.ParseStrict(fi.Name())
	return err == nil
}

// isTmpBlockDir returns dir that consists of block dir ULID and tmp extension.
func isTmpBlockDir(fi os.FileInfo) bool {
	if !fi.IsDir() {
		return false
	}

	fn := fi.Name()
	ext := filepath.Ext(fn)
	if ext == tmpForDeletionBlockDirSuffix || ext == tmpForCreationBlockDirSuffix {
		if _, err := ulid.ParseStrict(fn[:len(fn)-len(ext)]); err == nil {
			return true
		}
	}
	return false
}

func blockDirs(dir string) ([]string, error) {
	files, err := ioutil.ReadDir(dir)
	if err != nil {
		return nil, err
	}
	var dirs []string

	for _, fi := range files {
		if isBlockDir(fi) {
			dirs = append(dirs, filepath.Join(dir, fi.Name()))
		}
	}
	return dirs, nil
}

func sequenceFiles(dir string) ([]string, error) {
	files, err := ioutil.ReadDir(dir)
	if err != nil {
		return nil, err
	}
	var res []string

	for _, fi := range files {
		if _, err := strconv.ParseUint(fi.Name(), 10, 64); err != nil {
			continue
		}
		res = append(res, filepath.Join(dir, fi.Name()))
	}
	return res, nil
}

func nextSequenceFile(dir string) (string, int, error) {
	files, err := ioutil.ReadDir(dir)
	if err != nil {
		return "", 0, err
	}

	i := uint64(0)
	for _, f := range files {
		j, err := strconv.ParseUint(f.Name(), 10, 64)
		if err != nil {
			continue
		}
		i = j
	}
	return filepath.Join(dir, fmt.Sprintf("%0.6d", i+1)), int(i + 1), nil
}

func closeAll(cs []io.Closer) error {
	var merr tsdb_errors.MultiError

	for _, c := range cs {
		merr.Add(c.Close())
	}
	return merr.Err()
}

func exponential(d, min, max time.Duration) time.Duration {
	d *= 2
	if d < min {
		d = min
	}
	if d > max {
		d = max
	}
	return d
}<|MERGE_RESOLUTION|>--- conflicted
+++ resolved
@@ -1060,14 +1060,8 @@
 	if len(toLoad) == 0 {
 		return nil
 	}
-<<<<<<< HEAD
-
-	maxt := loadable[len(loadable)-1].Meta().MaxTime
-
-	return errors.Wrap(db.head.TruncateInMemory(maxt), "head truncate failed")
-=======
-	return errors.Wrap(db.head.Truncate(toLoad[len(toLoad)-1].Meta().MaxTime), "head truncate failed")
->>>>>>> 7e1c27b8
+
+	return errors.Wrap(db.head.TruncateInMemory(toLoad[len(toLoad)-1].Meta().MaxTime), "head truncate failed")
 }
 
 func openBlocks(l log.Logger, dir string, loaded []*Block, chunkPool chunkenc.Pool) (blocks []*Block, corrupted map[ulid.ULID]error, err error) {
