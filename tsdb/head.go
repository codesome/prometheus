// Copyright 2017 The Prometheus Authors
// Licensed under the Apache License, Version 2.0 (the "License");
// you may not use this file except in compliance with the License.
// You may obtain a copy of the License at
//
// http://www.apache.org/licenses/LICENSE-2.0
//
// Unless required by applicable law or agreed to in writing, software
// distributed under the License is distributed on an "AS IS" BASIS,
// WITHOUT WARRANTIES OR CONDITIONS OF ANY KIND, either express or implied.
// See the License for the specific language governing permissions and
// limitations under the License.

package tsdb

import (
	"context"
	"fmt"
	"io/ioutil"
	"math"
	"os"
	"path/filepath"
	"runtime"
	"sort"
<<<<<<< HEAD
	"strconv"
	"strings"
=======
>>>>>>> db130037
	"sync"
	"time"

	"github.com/go-kit/kit/log"
	"github.com/go-kit/kit/log/level"
	"github.com/oklog/ulid"
	"github.com/pkg/errors"
	"github.com/prometheus/client_golang/prometheus"
	"github.com/prometheus/prometheus/pkg/labels"
	"github.com/prometheus/prometheus/storage"
	"github.com/prometheus/prometheus/tsdb/chunkenc"
	"github.com/prometheus/prometheus/tsdb/chunks"
	"github.com/prometheus/prometheus/tsdb/encoding"
	tsdb_errors "github.com/prometheus/prometheus/tsdb/errors"
	"github.com/prometheus/prometheus/tsdb/fileutil"
	"github.com/prometheus/prometheus/tsdb/index"
	"github.com/prometheus/prometheus/tsdb/record"
	"github.com/prometheus/prometheus/tsdb/tombstones"
	"github.com/prometheus/prometheus/tsdb/tsdbutil"
	"github.com/prometheus/prometheus/tsdb/wal"
	"go.uber.org/atomic"
)

var (
	// ErrInvalidSample is returned if an appended sample is not valid and can't
	// be ingested.
	ErrInvalidSample = errors.New("invalid sample")
	// ErrAppenderClosed is returned if an appender has already be successfully
	// rolled back or committed.
	ErrAppenderClosed = errors.New("appender closed")
)

// Head handles reads and writes of time series data within a time window.
type Head struct {
	chunkRange       atomic.Int64
	numSeries        atomic.Uint64
	minTime, maxTime atomic.Int64 // Current min and max of the samples included in the head.
	minValidTime     atomic.Int64 // Mint allowed to be added to the head. It shouldn't be lower than the maxt of the last persisted block.
	lastSeriesID     atomic.Uint64

	metrics      *headMetrics
	wal          *wal.WAL
	logger       log.Logger
	appendPool   sync.Pool
	seriesPool   sync.Pool
	bytesPool    sync.Pool
	memChunkPool sync.Pool

	// All series addressable by their ID or hash.
	series         *stripeSeries
	seriesCallback SeriesLifecycleCallback

	symMtx  sync.RWMutex
	symbols map[string]struct{}

	deletedMtx sync.Mutex
	deleted    map[uint64]int // Deleted series, and what WAL segment they must be kept until.

	postings *index.MemPostings // Postings lists for terms.

	tombstones *tombstones.MemTombstones

	iso *isolation

	cardinalityMutex      sync.Mutex
	cardinalityCache      *index.PostingsStats // Posting stats cache which will expire after 30sec.
	lastPostingsStatsCall time.Duration        // Last posting stats call (PostingsCardinalityStats()) time for caching.

	// chunkDiskMapper is used to write and read Head chunks to/from disk.
	chunkDiskMapper *chunks.ChunkDiskMapper
	// chunkDirRoot is the parent directory of the chunks directory.
	chunkDirRoot string

	chunkSnapshotMtx sync.Mutex

	closedMtx sync.Mutex
	closed    bool
}

type headMetrics struct {
	activeAppenders          prometheus.Gauge
	series                   prometheus.GaugeFunc
	seriesCreated            prometheus.Counter
	seriesRemoved            prometheus.Counter
	seriesNotFound           prometheus.Counter
	chunks                   prometheus.Gauge
	chunksCreated            prometheus.Counter
	chunksRemoved            prometheus.Counter
	gcDuration               prometheus.Summary
	samplesAppended          prometheus.Counter
	outOfBoundSamples        prometheus.Counter
	outOfOrderSamples        prometheus.Counter
	walTruncateDuration      prometheus.Summary
	walCorruptionsTotal      prometheus.Counter
	headTruncateFail         prometheus.Counter
	headTruncateTotal        prometheus.Counter
	checkpointDeleteFail     prometheus.Counter
	checkpointDeleteTotal    prometheus.Counter
	checkpointCreationFail   prometheus.Counter
	checkpointCreationTotal  prometheus.Counter
	mmapChunkCorruptionTotal prometheus.Counter
}

func newHeadMetrics(h *Head, r prometheus.Registerer) *headMetrics {
	m := &headMetrics{
		activeAppenders: prometheus.NewGauge(prometheus.GaugeOpts{
			Name: "prometheus_tsdb_head_active_appenders",
			Help: "Number of currently active appender transactions",
		}),
		series: prometheus.NewGaugeFunc(prometheus.GaugeOpts{
			Name: "prometheus_tsdb_head_series",
			Help: "Total number of series in the head block.",
		}, func() float64 {
			return float64(h.NumSeries())
		}),
		seriesCreated: prometheus.NewCounter(prometheus.CounterOpts{
			Name: "prometheus_tsdb_head_series_created_total",
			Help: "Total number of series created in the head",
		}),
		seriesRemoved: prometheus.NewCounter(prometheus.CounterOpts{
			Name: "prometheus_tsdb_head_series_removed_total",
			Help: "Total number of series removed in the head",
		}),
		seriesNotFound: prometheus.NewCounter(prometheus.CounterOpts{
			Name: "prometheus_tsdb_head_series_not_found_total",
			Help: "Total number of requests for series that were not found.",
		}),
		chunks: prometheus.NewGauge(prometheus.GaugeOpts{
			Name: "prometheus_tsdb_head_chunks",
			Help: "Total number of chunks in the head block.",
		}),
		chunksCreated: prometheus.NewCounter(prometheus.CounterOpts{
			Name: "prometheus_tsdb_head_chunks_created_total",
			Help: "Total number of chunks created in the head",
		}),
		chunksRemoved: prometheus.NewCounter(prometheus.CounterOpts{
			Name: "prometheus_tsdb_head_chunks_removed_total",
			Help: "Total number of chunks removed in the head",
		}),
		gcDuration: prometheus.NewSummary(prometheus.SummaryOpts{
			Name: "prometheus_tsdb_head_gc_duration_seconds",
			Help: "Runtime of garbage collection in the head block.",
		}),
		walTruncateDuration: prometheus.NewSummary(prometheus.SummaryOpts{
			Name: "prometheus_tsdb_wal_truncate_duration_seconds",
			Help: "Duration of WAL truncation.",
		}),
		walCorruptionsTotal: prometheus.NewCounter(prometheus.CounterOpts{
			Name: "prometheus_tsdb_wal_corruptions_total",
			Help: "Total number of WAL corruptions.",
		}),
		samplesAppended: prometheus.NewCounter(prometheus.CounterOpts{
			Name: "prometheus_tsdb_head_samples_appended_total",
			Help: "Total number of appended samples.",
		}),
		outOfBoundSamples: prometheus.NewCounter(prometheus.CounterOpts{
			Name: "prometheus_tsdb_out_of_bound_samples_total",
			Help: "Total number of out of bound samples ingestion failed attempts.",
		}),
		outOfOrderSamples: prometheus.NewCounter(prometheus.CounterOpts{
			Name: "prometheus_tsdb_out_of_order_samples_total",
			Help: "Total number of out of order samples ingestion failed attempts.",
		}),
		headTruncateFail: prometheus.NewCounter(prometheus.CounterOpts{
			Name: "prometheus_tsdb_head_truncations_failed_total",
			Help: "Total number of head truncations that failed.",
		}),
		headTruncateTotal: prometheus.NewCounter(prometheus.CounterOpts{
			Name: "prometheus_tsdb_head_truncations_total",
			Help: "Total number of head truncations attempted.",
		}),
		checkpointDeleteFail: prometheus.NewCounter(prometheus.CounterOpts{
			Name: "prometheus_tsdb_checkpoint_deletions_failed_total",
			Help: "Total number of checkpoint deletions that failed.",
		}),
		checkpointDeleteTotal: prometheus.NewCounter(prometheus.CounterOpts{
			Name: "prometheus_tsdb_checkpoint_deletions_total",
			Help: "Total number of checkpoint deletions attempted.",
		}),
		checkpointCreationFail: prometheus.NewCounter(prometheus.CounterOpts{
			Name: "prometheus_tsdb_checkpoint_creations_failed_total",
			Help: "Total number of checkpoint creations that failed.",
		}),
		checkpointCreationTotal: prometheus.NewCounter(prometheus.CounterOpts{
			Name: "prometheus_tsdb_checkpoint_creations_total",
			Help: "Total number of checkpoint creations attempted.",
		}),
		mmapChunkCorruptionTotal: prometheus.NewCounter(prometheus.CounterOpts{
			Name: "prometheus_tsdb_mmap_chunk_corruptions_total",
			Help: "Total number of memory-mapped chunk corruptions.",
		}),
	}

	if r != nil {
		r.MustRegister(
			m.activeAppenders,
			m.series,
			m.chunks,
			m.chunksCreated,
			m.chunksRemoved,
			m.seriesCreated,
			m.seriesRemoved,
			m.seriesNotFound,
			m.gcDuration,
			m.walTruncateDuration,
			m.walCorruptionsTotal,
			m.samplesAppended,
			m.outOfBoundSamples,
			m.outOfOrderSamples,
			m.headTruncateFail,
			m.headTruncateTotal,
			m.checkpointDeleteFail,
			m.checkpointDeleteTotal,
			m.checkpointCreationFail,
			m.checkpointCreationTotal,
			m.mmapChunkCorruptionTotal,
			// Metrics bound to functions and not needed in tests
			// can be created and registered on the spot.
			prometheus.NewGaugeFunc(prometheus.GaugeOpts{
				Name: "prometheus_tsdb_head_max_time",
				Help: "Maximum timestamp of the head block. The unit is decided by the library consumer.",
			}, func() float64 {
				return float64(h.MaxTime())
			}),
			prometheus.NewGaugeFunc(prometheus.GaugeOpts{
				Name: "prometheus_tsdb_head_min_time",
				Help: "Minimum time bound of the head block. The unit is decided by the library consumer.",
			}, func() float64 {
				return float64(h.MinTime())
			}),
			prometheus.NewGaugeFunc(prometheus.GaugeOpts{
				Name: "prometheus_tsdb_isolation_low_watermark",
				Help: "The lowest TSDB append ID that is still referenced.",
			}, func() float64 {
				return float64(h.iso.lowWatermark())
			}),
			prometheus.NewGaugeFunc(prometheus.GaugeOpts{
				Name: "prometheus_tsdb_isolation_high_watermark",
				Help: "The highest TSDB append ID that has been given out.",
			}, func() float64 {
				return float64(h.iso.lastAppendID())
			}),
		)
	}
	return m
}

const cardinalityCacheExpirationTime = time.Duration(30) * time.Second

// PostingsCardinalityStats returns top 10 highest cardinality stats By label and value names.
func (h *Head) PostingsCardinalityStats(statsByLabelName string) *index.PostingsStats {
	h.cardinalityMutex.Lock()
	defer h.cardinalityMutex.Unlock()
	currentTime := time.Duration(time.Now().Unix()) * time.Second
	seconds := currentTime - h.lastPostingsStatsCall
	if seconds > cardinalityCacheExpirationTime {
		h.cardinalityCache = nil
	}
	if h.cardinalityCache != nil {
		return h.cardinalityCache
	}
	h.cardinalityCache = h.postings.Stats(statsByLabelName)
	h.lastPostingsStatsCall = time.Duration(time.Now().Unix()) * time.Second

	return h.cardinalityCache
}

// NewHead opens the head block in dir.
// stripeSize sets the number of entries in the hash map, it must be a power of 2.
// A larger stripeSize will allocate more memory up-front, but will increase performance when handling a large number of series.
// A smaller stripeSize reduces the memory allocated, but can decrease performance with large number of series.
func NewHead(r prometheus.Registerer, l log.Logger, wal *wal.WAL, chunkRange int64, chkDirRoot string, pool chunkenc.Pool, stripeSize int, seriesCallback SeriesLifecycleCallback) (*Head, error) {
	if l == nil {
		l = log.NewNopLogger()
	}
	if chunkRange < 1 {
		return nil, errors.Errorf("invalid chunk range %d", chunkRange)
	}
	if seriesCallback == nil {
		seriesCallback = &noopSeriesLifecycleCallback{}
	}
	h := &Head{
		wal:        wal,
		logger:     l,
		series:     newStripeSeries(stripeSize, seriesCallback),
		symbols:    map[string]struct{}{},
		postings:   index.NewUnorderedMemPostings(),
		tombstones: tombstones.NewMemTombstones(),
		iso:        newIsolation(),
		deleted:    map[uint64]int{},
		memChunkPool: sync.Pool{
			New: func() interface{} {
				return &memChunk{}
			},
		},
		chunkDirRoot:   chkDirRoot,
		seriesCallback: seriesCallback,
	}
	h.chunkRange.Store(chunkRange)
	h.minTime.Store(math.MaxInt64)
	h.maxTime.Store(math.MinInt64)
	h.metrics = newHeadMetrics(h, r)

	if pool == nil {
		pool = chunkenc.NewPool()
	}

	var err error
	h.chunkDiskMapper, err = chunks.NewChunkDiskMapper(mmappedChunksDir(chkDirRoot), pool)
	if err != nil {
		return nil, err
	}

	return h, nil
}

func mmappedChunksDir(dir string) string { return filepath.Join(dir, "chunks_head") }

// processWALSamples adds a partition of samples it receives to the head and passes
// them on to other workers.
// Samples before the mint timestamp are discarded.
func (h *Head) processWALSamples(
	minValidTime int64,
	input <-chan []record.RefSample, output chan<- []record.RefSample,
) (unknownRefs uint64) {
	defer close(output)

	// Mitigate lock contention in getByID.
	refSeries := map[uint64]*memSeries{}

	mint, maxt := int64(math.MaxInt64), int64(math.MinInt64)

	for samples := range input {
		for _, s := range samples {
			if s.T < minValidTime {
				continue
			}
			ms := refSeries[s.Ref]
			if ms == nil {
				ms = h.series.getByID(s.Ref)
				if ms == nil {
					unknownRefs++
					continue
				}
				refSeries[s.Ref] = ms
			}
			if _, chunkCreated := ms.append(s.T, s.V, 0, h.chunkDiskMapper); chunkCreated {
				h.metrics.chunksCreated.Inc()
				h.metrics.chunks.Inc()
			}
			if s.T > maxt {
				maxt = s.T
			}
			if s.T < mint {
				mint = s.T
			}
		}
		output <- samples
	}
	h.updateMinMaxTime(mint, maxt)

	return unknownRefs
}

func (h *Head) updateMinMaxTime(mint, maxt int64) {
	for {
		lt := h.MinTime()
		if mint >= lt {
			break
		}
		if h.minTime.CAS(lt, mint) {
			break
		}
	}
	for {
		ht := h.MaxTime()
		if maxt <= ht {
			break
		}
		if h.maxTime.CAS(ht, maxt) {
			break
		}
	}
}

func (h *Head) loadWAL(r *wal.Reader, multiRef map[uint64]uint64, refSeries map[uint64]*memSeries, mmappedChunks map[uint64][]*mmappedChunk) (err error) {
	// Track number of samples that referenced a series we don't know about
	// for error reporting.
	var unknownRefs atomic.Uint64

	// Start workers that each process samples for a partition of the series ID space.
	// They are connected through a ring of channels which ensures that all sample batches
	// read from the WAL are processed in order.
	var (
		wg      sync.WaitGroup
		n       = runtime.GOMAXPROCS(0)
		inputs  = make([]chan []record.RefSample, n)
		outputs = make([]chan []record.RefSample, n)

		dec    record.Decoder
		shards = make([][]record.RefSample, n)

		decoded                      = make(chan interface{}, 10)
		decodeErr, seriesCreationErr error
		seriesPool                   = sync.Pool{
			New: func() interface{} {
				return []record.RefSeries{}
			},
		}
		samplesPool = sync.Pool{
			New: func() interface{} {
				return []record.RefSample{}
			},
		}
		tstonesPool = sync.Pool{
			New: func() interface{} {
				return []tombstones.Stone{}
			},
		}
	)

	defer func() {
		// For CorruptionErr ensure to terminate all workers before exiting.
		_, ok := err.(*wal.CorruptionErr)
		if ok || seriesCreationErr != nil {
			for i := 0; i < n; i++ {
				close(inputs[i])
				for range outputs[i] {
				}
			}
			wg.Wait()
		}
	}()

	wg.Add(n)
	for i := 0; i < n; i++ {
		outputs[i] = make(chan []record.RefSample, 300)
		inputs[i] = make(chan []record.RefSample, 300)

		go func(input <-chan []record.RefSample, output chan<- []record.RefSample) {
			unknown := h.processWALSamples(h.minValidTime.Load(), input, output)
			unknownRefs.Add(unknown)
			wg.Done()
		}(inputs[i], outputs[i])
	}

	go func() {
		defer close(decoded)
		for r.Next() {
			rec := r.Record()
			switch dec.Type(rec) {
			case record.Series:
				series := seriesPool.Get().([]record.RefSeries)[:0]
				series, err = dec.Series(rec, series)
				if err != nil {
					decodeErr = &wal.CorruptionErr{
						Err:     errors.Wrap(err, "decode series"),
						Segment: r.Segment(),
						Offset:  r.Offset(),
					}
					return
				}
				decoded <- series
			case record.Samples:
				samples := samplesPool.Get().([]record.RefSample)[:0]
				samples, err = dec.Samples(rec, samples)
				if err != nil {
					decodeErr = &wal.CorruptionErr{
						Err:     errors.Wrap(err, "decode samples"),
						Segment: r.Segment(),
						Offset:  r.Offset(),
					}
					return
				}
				decoded <- samples
			case record.Tombstones:
				tstones := tstonesPool.Get().([]tombstones.Stone)[:0]
				tstones, err = dec.Tombstones(rec, tstones)
				if err != nil {
					decodeErr = &wal.CorruptionErr{
						Err:     errors.Wrap(err, "decode tombstones"),
						Segment: r.Segment(),
						Offset:  r.Offset(),
					}
					return
				}
				decoded <- tstones
			default:
				decodeErr = &wal.CorruptionErr{
					Err:     errors.Errorf("invalid record type %v", dec.Type(rec)),
					Segment: r.Segment(),
					Offset:  r.Offset(),
				}
				return
			}
		}
	}()

Outer:
	for d := range decoded {
		switch v := d.(type) {
		case []record.RefSeries:
			for _, s := range v {
				series, created, err := h.getOrCreateWithID(s.Ref, s.Labels.Hash(), s.Labels)
				if err != nil {
					seriesCreationErr = err
					break Outer
				}
				if !created {
					// There's already a different ref for this series.
					multiRef[s.Ref] = series.ref
				}
				mmc := mmappedChunks[series.ref]
				if len(series.mmappedChunks) == 0 && len(mmc) > 0 {
					series.mmappedChunks = mmc

					h.metrics.chunks.Add(float64(len(series.mmappedChunks)))
					h.metrics.chunksCreated.Add(float64(len(series.mmappedChunks)))

					if len(series.mmappedChunks) > 0 {
						h.updateMinMaxTime(series.minTime(), series.maxTime())
					}
				} else if len(mmc) > 0 && len(series.mmappedChunks) > 0 &&
					series.mmappedChunks[len(series.mmappedChunks)-1].maxTime > mmc[len(mmc)-1].maxTime {
					// These new m-mapped chunks in the future for the same series.
					// Hence replace the old m-mapped chunks with new chunks.

					if overlapsClosedInterval(
						series.mmappedChunks[0].minTime,
						series.mmappedChunks[len(series.mmappedChunks)-1].maxTime,
						mmc[0].minTime,
						mmc[len(mmc)-1].maxTime,
					) {
						// TOOD(codesome) return this instead.
						panic("overlapping mmapped chunks")
					}

					h.metrics.chunksCreated.Add(float64(len(mmc)))
					h.metrics.chunksRemoved.Add(float64(len(series.mmappedChunks)))
					h.metrics.chunks.Add(float64(len(mmc) - len(series.mmappedChunks)))

					series.mmappedChunks = mmc

					if series.headChunk != nil && mmc[len(mmc)-1].maxTime >= series.headChunk.minTime {
						// The head chunk was completed and was m-mapped after taking the snapshot.
						// Hence remove this chunk.
						series.nextAt = 0
						series.headChunk = nil
						series.app = nil
					}

				}

				if h.lastSeriesID.Load() < s.Ref {
					h.lastSeriesID.Store(s.Ref)
				}
			}
			//lint:ignore SA6002 relax staticcheck verification.
			seriesPool.Put(v)
		case []record.RefSample:
			samples := v
			// We split up the samples into chunks of 5000 samples or less.
			// With O(300 * #cores) in-flight sample batches, large scrapes could otherwise
			// cause thousands of very large in flight buffers occupying large amounts
			// of unused memory.
			for len(samples) > 0 {
				m := 5000
				if len(samples) < m {
					m = len(samples)
				}
				for i := 0; i < n; i++ {
					var buf []record.RefSample
					select {
					case buf = <-outputs[i]:
					default:
					}
					shards[i] = buf[:0]
				}
				for _, sam := range samples[:m] {
					if r, ok := multiRef[sam.Ref]; ok {
						sam.Ref = r
					}
					mod := sam.Ref % uint64(n)
					shards[mod] = append(shards[mod], sam)
				}
				for i := 0; i < n; i++ {
					inputs[i] <- shards[i]
				}
				samples = samples[m:]
			}
			//lint:ignore SA6002 relax staticcheck verification.
			samplesPool.Put(v)
		case []tombstones.Stone:
			for _, s := range v {
				for _, itv := range s.Intervals {
					if itv.Maxt < h.minValidTime.Load() {
						continue
					}
					if m := h.series.getByID(s.Ref); m == nil {
						unknownRefs.Inc()
						continue
					}
					h.tombstones.AddInterval(s.Ref, itv)
				}
			}
			//lint:ignore SA6002 relax staticcheck verification.
			tstonesPool.Put(v)
		default:
			panic(fmt.Errorf("unexpected decoded type: %T", d))
		}
	}

	if decodeErr != nil {
		return decodeErr
	}
	if seriesCreationErr != nil {
		// Drain the channel to unblock the goroutine.
		for range decoded {
		}
		return seriesCreationErr
	}

	// Signal termination to each worker and wait for it to close its output channel.
	for i := 0; i < n; i++ {
		close(inputs[i])
		for range outputs[i] {
		}
	}
	wg.Wait()

	if r.Err() != nil {
		return errors.Wrap(r.Err(), "read records")
	}

	if unknownRefs.Load() > 0 {
		level.Warn(h.logger).Log("msg", "Unknown series references", "count", unknownRefs)
	}
	return nil
}

// Init loads data from the write ahead log and prepares the head for writes.
// It should be called before using an appender so that it
// limits the ingested samples to the head min valid time.
func (h *Head) Init(minValidTime int64) error {
	h.minValidTime.Store(minValidTime)
	defer h.postings.EnsureOrder()
	defer h.gc() // After loading the wal remove the obsolete data from the head.

	level.Info(h.logger).Log("msg", "Replaying on-disk memory mappable chunks if any")
	start := time.Now()

	s := time.Now()
	snapIdx, snapOffset, refSeries, err := h.loadChunkSnapshot()
	if err != nil {
		return nil
	}
	level.Info(h.logger).Log("msg", "chunk snapshot loading time", "duration", time.Since(s).String())

	s = time.Now()
	mmappedChunks, err := h.loadMmappedChunks(refSeries)
	if err != nil {
		level.Error(h.logger).Log("msg", "Loading on-disk chunks failed", "err", err)
		if _, ok := errors.Cause(err).(*chunks.CorruptionErr); ok {
			h.metrics.mmapChunkCorruptionTotal.Inc()
		}
		// If this fails, data will be recovered from WAL.
		// Hence we wont lose any data (given WAL is not corrupt).
<<<<<<< HEAD
		h.removeCorruptedMmappedChunks(err, refSeries)
=======
		mmappedChunks = h.removeCorruptedMmappedChunks(err)
	}

	level.Info(h.logger).Log("msg", "On-disk memory mappable chunks replay completed", "duration", time.Since(start).String())
	if h.wal == nil {
		level.Info(h.logger).Log("msg", "WAL not found")
		return nil
>>>>>>> db130037
	}
	level.Info(h.logger).Log("msg", "m-mapped chunks loading time", "duration", time.Since(s).String())

<<<<<<< HEAD
	s = time.Now()
	multiRef := map[uint64]uint64{}
=======
	level.Info(h.logger).Log("msg", "Replaying WAL, this may take a while")

	checkpointReplayStart := time.Now()
>>>>>>> db130037
	// Backfill the checkpoint first if it exists.
	dir, startFrom, err := wal.LastCheckpoint(h.wal.Dir())
	if err != nil && err != record.ErrNotFound {
		return errors.Wrap(err, "find last checkpoint")
	}
	if err == nil {
		sr, err := wal.NewSegmentsReader(dir)
		if err != nil {
			return errors.Wrap(err, "open checkpoint")
		}
		defer func() {
			if err := sr.Close(); err != nil {
				level.Warn(h.logger).Log("msg", "Error while closing the wal segments reader", "err", err)
			}
		}()

		// A corrupted checkpoint is a hard error for now and requires user
		// intervention. There's likely little data that can be recovered anyway.
		if err := h.loadWAL(wal.NewReader(sr), multiRef, refSeries, mmappedChunks); err != nil {
			return errors.Wrap(err, "backfill checkpoint")
		}
		startFrom++
		level.Info(h.logger).Log("msg", "WAL checkpoint loaded")
	}
	checkpointReplayDuration := time.Since(checkpointReplayStart)

<<<<<<< HEAD
	if snapIdx > startFrom {
		startFrom = snapIdx
	}

=======
	walReplayStart := time.Now()
>>>>>>> db130037
	// Find the last segment.
	_, last, err := wal.Segments(h.wal.Dir())
	if err != nil {
		return errors.Wrap(err, "finding WAL segments")
	}

	// Backfill segments from the most recent checkpoint onwards.
	for i := startFrom; i <= last; i++ {
		s, err := wal.OpenReadSegment(wal.SegmentName(h.wal.Dir(), i))
		if err != nil {
			return errors.Wrap(err, fmt.Sprintf("open WAL segment: %d", i))
		}

		var sr *wal.SegmentBufReader
		if i == snapIdx {
			sr, err = wal.NewSegmentBufReaderWithOffset(snapOffset, s)
			if err != nil {
				return errors.Wrap(err, "segment reader with offset")
			}
		} else {
			sr = wal.NewSegmentBufReader(s)
		}

		err = h.loadWAL(wal.NewReader(sr), multiRef, refSeries, mmappedChunks)
		if err := sr.Close(); err != nil {
			level.Warn(h.logger).Log("msg", "Error while closing the wal segments reader", "err", err)
		}
		if err != nil {
			return err
		}
		level.Info(h.logger).Log("msg", "WAL segment loaded", "segment", i, "maxSegment", last)
	}

<<<<<<< HEAD
	level.Info(h.logger).Log("msg", "remaining checkpoint/WAL loading time", "duration", time.Since(s).String())

	level.Info(h.logger).Log("msg", "WAL replay completed", "duration", time.Since(start).String())
=======
	level.Info(h.logger).Log(
		"msg", "WAL replay completed",
		"checkpoint_replay_duration", checkpointReplayDuration.String(),
		"wal_replay_duration", time.Since(walReplayStart).String(),
		"total_replay_duration", time.Since(start).String(),
	)
>>>>>>> db130037

	return nil
}

func (h *Head) loadChunkSnapshot() (int, int, map[uint64]*memSeries, error) {
	dir, snapIdx, snapOffset, err := LastChunkSnapshot(h.chunkDirRoot)
	if err != nil {
		if err == record.ErrNotFound {
			return snapIdx, snapOffset, nil, nil
		}
		return snapIdx, snapOffset, nil, errors.Wrap(err, "find last chunk snapshot")
	}

	start := time.Now()
	sr, err := wal.NewSegmentsReader(dir)
	if err != nil {
		return snapIdx, snapOffset, nil, errors.Wrap(err, "open chunk snapshot")
	}
	defer func() {
		if err := sr.Close(); err != nil {
			level.Warn(h.logger).Log("msg", "error while closing the wal segments reader", "err", err)
		}
	}()

	var (
		count            = 0
		unknownRefs      = int64(0)
		n                = runtime.GOMAXPROCS(0)
		wg               sync.WaitGroup
		recordChan       = make(chan chunkSnapshotRecord, 5*n)
		shardedRefSeries = make([]map[uint64]*memSeries, n)
	)

	wg.Add(n)
	for i := 0; i < n; i++ {
		go func(idx int, rc <-chan chunkSnapshotRecord) {
			defer wg.Done()

			shardedRefSeries[idx] = make(map[uint64]*memSeries)
			localRefSeries := shardedRefSeries[idx]

			for csr := range rc {
				// TODO(codesome): dont ignore the error.
				series, _, _ := h.getOrCreateWithID(csr.ref, csr.lset.Hash(), csr.lset)
				localRefSeries[csr.ref] = series
				if h.lastSeriesID < series.ref {
					h.lastSeriesID = series.ref
				}

				series.chunkRange = csr.chunkRange
				series.nextAt = csr.mc.maxTime // This will create a new chunk on append.
				series.headChunk = csr.mc

				app, err := series.headChunk.chunk.Appender()
				if err != nil {
					// TODO(codesome): return this.
					panic(err)
				}
				series.app = app

				h.updateMinMaxTime(csr.mc.minTime, csr.mc.maxTime)
			}
		}(i, recordChan)
	}

	r := wal.NewReader(sr)
	var loopErr error
	for r.Next() {
		count++

		csr, err := decodeSeriesWithLastChunk(r.Record())
		if err != nil {
			loopErr = errors.Wrap(err, "decode last chunk")
			break
		}

		recordChan <- csr
	}
	close(recordChan)
	wg.Wait()

	if loopErr != nil {
		return -1, -1, nil, loopErr
	}

	refSeries := make(map[uint64]*memSeries, count)
	for _, shard := range shardedRefSeries {
		for k, v := range shard {
			refSeries[k] = v
		}
	}

	elapsed := time.Since(start)
	level.Info(h.logger).Log("msg", "chunk snapshot loaded", "dir", dir, "num_series", count, "duration", elapsed.String())
	if unknownRefs > 0 {
		level.Warn(h.logger).Log("msg", "unknown series references during chunk snapshot replay", "count", unknownRefs)
	}

	return snapIdx, snapOffset, refSeries, nil
}

func (h *Head) loadMmappedChunks(refSeries map[uint64]*memSeries) (map[uint64][]*mmappedChunk, error) {
	mmappedChunks := map[uint64][]*mmappedChunk{}
	if err := h.chunkDiskMapper.IterateAllChunks(func(seriesRef, chunkRef uint64, mint, maxt int64, numSamples uint16) error {
		if maxt < h.minValidTime.Load() {
			return nil
		}

<<<<<<< HEAD
		ms, ok := refSeries[seriesRef]
		if !ok {
			slice := mmappedChunks[seriesRef]
			if len(slice) > 0 && slice[len(slice)-1].maxTime >= mint {
				return errors.Errorf("out of sequence m-mapped chunk for series ref %d", seriesRef)
=======
		slice := mmappedChunks[seriesRef]
		if len(slice) > 0 {
			if slice[len(slice)-1].maxTime >= mint {
				return &chunks.CorruptionErr{
					Err: errors.Errorf("out of sequence m-mapped chunk for series ref %d", seriesRef),
				}
>>>>>>> db130037
			}

			slice = append(slice, &mmappedChunk{
				ref:        chunkRef,
				minTime:    mint,
				maxTime:    maxt,
				numSamples: numSamples,
			})
			mmappedChunks[seriesRef] = slice
			return nil
		}

		if len(ms.mmappedChunks) > 0 && ms.mmappedChunks[len(ms.mmappedChunks)-1].maxTime >= mint {
			return errors.Errorf("out of sequence m-mapped chunk for series ref %d", seriesRef)
		}

		h.metrics.chunks.Inc()
		h.metrics.chunksCreated.Inc()
		ms.mmappedChunks = append(ms.mmappedChunks, &mmappedChunk{
			ref:        chunkRef,
			minTime:    mint,
			maxTime:    maxt,
			numSamples: numSamples,
		})
		if ms.headChunk != nil && maxt >= ms.headChunk.minTime {
			// The head chunk was completed and was mmapped after taking the snapshot.
			// Hence remove this chunk.
			ms.nextAt = 0
			ms.headChunk = nil
			ms.app = nil
		}
		return nil
	}); err != nil {
		return nil, errors.Wrap(err, "iterate on on-disk chunks")
	}
	return mmappedChunks, nil
}

// removeCorruptedMmappedChunks attempts to delete the corrupted mmapped chunks and if it fails, it clears all the previously
// loaded mmapped chunks.
func (h *Head) removeCorruptedMmappedChunks(err error, refSeries map[uint64]*memSeries) map[uint64][]*mmappedChunk {
	level.Info(h.logger).Log("msg", "Deleting mmapped chunk files")

	if err := h.chunkDiskMapper.DeleteCorrupted(err); err != nil {
		level.Info(h.logger).Log("msg", "Deletion of mmap chunk files failed, discarding chunk files completely", "err", err)
		return map[uint64][]*mmappedChunk{}
	}

	level.Info(h.logger).Log("msg", "Deletion of mmap chunk files successful, reattempting m-mapping the on-disk chunks")
	mmappedChunks, err := h.loadMmappedChunks(refSeries)
	if err != nil {
		level.Error(h.logger).Log("msg", "Loading on-disk chunks failed, discarding chunk files completely", "err", err)
		mmappedChunks = map[uint64][]*mmappedChunk{}
	}

	return mmappedChunks
}

// Truncate removes old data before mint from the head.
func (h *Head) Truncate(mint int64) (err error) {
	h.chunkSnapshotMtx.Lock()
	defer h.chunkSnapshotMtx.Unlock()

	defer func() {
		if err != nil {
			h.metrics.headTruncateFail.Inc()
		}
	}()
	initialize := h.MinTime() == math.MaxInt64

	if h.MinTime() >= mint && !initialize {
		return nil
	}
	h.minTime.Store(mint)
	h.minValidTime.Store(mint)

	// Ensure that max time is at least as high as min time.
	for h.MaxTime() < mint {
		h.maxTime.CAS(h.MaxTime(), mint)
	}

	// This was an initial call to Truncate after loading blocks on startup.
	// We haven't read back the WAL yet, so do not attempt to truncate it.
	if initialize {
		return nil
	}

	h.metrics.headTruncateTotal.Inc()
	start := time.Now()

	h.gc()
	level.Info(h.logger).Log("msg", "Head GC completed", "duration", time.Since(start))
	h.metrics.gcDuration.Observe(time.Since(start).Seconds())

	// Truncate the chunk m-mapper.
	if err := h.chunkDiskMapper.Truncate(mint); err != nil {
		return errors.Wrap(err, "truncate chunks.HeadReadWriter")
	}

	if h.wal == nil {
		return nil
	}
	start = time.Now()

	first, last, err := wal.Segments(h.wal.Dir())
	if err != nil {
		return errors.Wrap(err, "get segment range")
	}
	// Start a new segment, so low ingestion volume TSDB don't have more WAL than
	// needed.
	err = h.wal.NextSegment()
	if err != nil {
		return errors.Wrap(err, "next segment")
	}
	last-- // Never consider last segment for checkpoint.
	if last < 0 {
		return nil // no segments yet.
	}
	// The lower two thirds of segments should contain mostly obsolete samples.
	// If we have less than two segments, it's not worth checkpointing yet.
	// With the default 2h blocks, this will keeping up to around 3h worth
	// of WAL segments.
	last = first + (last-first)*2/3
	if last <= first {
		return nil
	}

	keep := func(id uint64) bool {
		if h.series.getByID(id) != nil {
			return true
		}
		h.deletedMtx.Lock()
		_, ok := h.deleted[id]
		h.deletedMtx.Unlock()
		return ok
	}
	h.metrics.checkpointCreationTotal.Inc()
	if _, err = wal.Checkpoint(h.logger, h.wal, first, last, keep, mint); err != nil {
		h.metrics.checkpointCreationFail.Inc()
		if _, ok := errors.Cause(err).(*wal.CorruptionErr); ok {
			h.metrics.walCorruptionsTotal.Inc()
		}
		return errors.Wrap(err, "create checkpoint")
	}
	if err := h.wal.Truncate(last + 1); err != nil {
		// If truncating fails, we'll just try again at the next checkpoint.
		// Leftover segments will just be ignored in the future if there's a checkpoint
		// that supersedes them.
		level.Error(h.logger).Log("msg", "truncating segments failed", "err", err)
	}

	// The checkpoint is written and segments before it is truncated, so we no
	// longer need to track deleted series that are before it.
	h.deletedMtx.Lock()
	for ref, segment := range h.deleted {
		if segment < first {
			delete(h.deleted, ref)
		}
	}
	h.deletedMtx.Unlock()

	h.metrics.checkpointDeleteTotal.Inc()
	if err := wal.DeleteCheckpoints(h.wal.Dir(), last); err != nil {
		// Leftover old checkpoints do not cause problems down the line beyond
		// occupying disk space.
		// They will just be ignored since a higher checkpoint exists.
		level.Error(h.logger).Log("msg", "delete old checkpoints", "err", err)
		h.metrics.checkpointDeleteFail.Inc()
	}
	h.metrics.walTruncateDuration.Observe(time.Since(start).Seconds())

	level.Info(h.logger).Log("msg", "WAL checkpoint complete",
		"first", first, "last", last, "duration", time.Since(start))

	return nil
}

// initTime initializes a head with the first timestamp. This only needs to be called
// for a completely fresh head with an empty WAL.
func (h *Head) initTime(t int64) {
	if !h.minTime.CAS(math.MaxInt64, t) {
		return
	}
	// Ensure that max time is initialized to at least the min time we just set.
	// Concurrent appenders may already have set it to a higher value.
	h.maxTime.CAS(math.MinInt64, t)
}

type Stats struct {
	NumSeries         uint64
	MinTime, MaxTime  int64
	IndexPostingStats *index.PostingsStats
}

// Stats returns important current HEAD statistics. Note that it is expensive to
// calculate these.
func (h *Head) Stats(statsByLabelName string) *Stats {
	return &Stats{
		NumSeries:         h.NumSeries(),
		MaxTime:           h.MaxTime(),
		MinTime:           h.MinTime(),
		IndexPostingStats: h.PostingsCardinalityStats(statsByLabelName),
	}
}

type RangeHead struct {
	head       *Head
	mint, maxt int64
}

// NewRangeHead returns a *RangeHead.
func NewRangeHead(head *Head, mint, maxt int64) *RangeHead {
	return &RangeHead{
		head: head,
		mint: mint,
		maxt: maxt,
	}
}

func (h *RangeHead) Index() (IndexReader, error) {
	return h.head.indexRange(h.mint, h.maxt), nil
}

func (h *RangeHead) Chunks() (ChunkReader, error) {
	return h.head.chunksRange(h.mint, h.maxt, h.head.iso.State())
}

func (h *RangeHead) Tombstones() (tombstones.Reader, error) {
	return h.head.tombstones, nil
}

func (h *RangeHead) MinTime() int64 {
	return h.mint
}

func (h *RangeHead) MaxTime() int64 {
	return h.maxt
}

func (h *RangeHead) NumSeries() uint64 {
	return h.head.NumSeries()
}

func (h *RangeHead) Meta() BlockMeta {
	return BlockMeta{
		MinTime: h.MinTime(),
		MaxTime: h.MaxTime(),
		ULID:    h.head.Meta().ULID,
		Stats: BlockStats{
			NumSeries: h.NumSeries(),
		},
	}
}

// initAppender is a helper to initialize the time bounds of the head
// upon the first sample it receives.
type initAppender struct {
	app  storage.Appender
	head *Head
}

func (a *initAppender) Add(lset labels.Labels, t int64, v float64) (uint64, error) {
	if a.app != nil {
		return a.app.Add(lset, t, v)
	}
	a.head.initTime(t)
	a.app = a.head.appender()

	return a.app.Add(lset, t, v)
}

func (a *initAppender) AddFast(ref uint64, t int64, v float64) error {
	if a.app == nil {
		return storage.ErrNotFound
	}
	return a.app.AddFast(ref, t, v)
}

func (a *initAppender) Commit() error {
	if a.app == nil {
		return nil
	}
	return a.app.Commit()
}

func (a *initAppender) Rollback() error {
	if a.app == nil {
		return nil
	}
	return a.app.Rollback()
}

// Appender returns a new Appender on the database.
func (h *Head) Appender(_ context.Context) storage.Appender {
	h.metrics.activeAppenders.Inc()

	// The head cache might not have a starting point yet. The init appender
	// picks up the first appended timestamp as the base.
	if h.MinTime() == math.MaxInt64 {
		return &initAppender{
			head: h,
		}
	}
	return h.appender()
}

func (h *Head) appender() *headAppender {
	appendID := h.iso.newAppendID()
	cleanupAppendIDsBelow := h.iso.lowWatermark()

	return &headAppender{
		head: h,
		// Set the minimum valid time to whichever is greater the head min valid time or the compaction window.
		// This ensures that no samples will be added within the compaction window to avoid races.
		minValidTime:          max(h.minValidTime.Load(), h.MaxTime()-h.chunkRange.Load()/2),
		mint:                  math.MaxInt64,
		maxt:                  math.MinInt64,
		samples:               h.getAppendBuffer(),
		sampleSeries:          h.getSeriesBuffer(),
		appendID:              appendID,
		cleanupAppendIDsBelow: cleanupAppendIDsBelow,
	}
}

func max(a, b int64) int64 {
	if a > b {
		return a
	}
	return b
}

func (h *Head) getAppendBuffer() []record.RefSample {
	b := h.appendPool.Get()
	if b == nil {
		return make([]record.RefSample, 0, 512)
	}
	return b.([]record.RefSample)
}

func (h *Head) putAppendBuffer(b []record.RefSample) {
	//lint:ignore SA6002 safe to ignore and actually fixing it has some performance penalty.
	h.appendPool.Put(b[:0])
}

func (h *Head) getSeriesBuffer() []*memSeries {
	b := h.seriesPool.Get()
	if b == nil {
		return make([]*memSeries, 0, 512)
	}
	return b.([]*memSeries)
}

func (h *Head) putSeriesBuffer(b []*memSeries) {
	//lint:ignore SA6002 safe to ignore and actually fixing it has some performance penalty.
	h.seriesPool.Put(b[:0])
}

func (h *Head) getBytesBuffer() []byte {
	b := h.bytesPool.Get()
	if b == nil {
		return make([]byte, 0, 1024)
	}
	return b.([]byte)
}

func (h *Head) putBytesBuffer(b []byte) {
	//lint:ignore SA6002 safe to ignore and actually fixing it has some performance penalty.
	h.bytesPool.Put(b[:0])
}

type headAppender struct {
	head         *Head
	minValidTime int64 // No samples below this timestamp are allowed.
	mint, maxt   int64

	series       []record.RefSeries
	samples      []record.RefSample
	sampleSeries []*memSeries

	appendID, cleanupAppendIDsBelow uint64
	closed                          bool
}

func (a *headAppender) Add(lset labels.Labels, t int64, v float64) (uint64, error) {
	if t < a.minValidTime {
		a.head.metrics.outOfBoundSamples.Inc()
		return 0, storage.ErrOutOfBounds
	}

	// Ensure no empty labels have gotten through.
	lset = lset.WithoutEmpty()

	if len(lset) == 0 {
		return 0, errors.Wrap(ErrInvalidSample, "empty labelset")
	}

	if l, dup := lset.HasDuplicateLabelNames(); dup {
		return 0, errors.Wrap(ErrInvalidSample, fmt.Sprintf(`label name "%s" is not unique`, l))
	}

	s, created, err := a.head.getOrCreate(lset.Hash(), lset)
	if err != nil {
		return 0, err
	}

	if created {
		a.series = append(a.series, record.RefSeries{
			Ref:    s.ref,
			Labels: lset,
		})
	}
	return s.ref, a.AddFast(s.ref, t, v)
}

func (a *headAppender) AddFast(ref uint64, t int64, v float64) error {
	if t < a.minValidTime {
		a.head.metrics.outOfBoundSamples.Inc()
		return storage.ErrOutOfBounds
	}

	s := a.head.series.getByID(ref)
	if s == nil {
		return errors.Wrap(storage.ErrNotFound, "unknown series")
	}
	s.Lock()
	if err := s.appendable(t, v); err != nil {
		s.Unlock()
		if err == storage.ErrOutOfOrderSample {
			a.head.metrics.outOfOrderSamples.Inc()
		}
		return err
	}
	s.pendingCommit = true
	s.Unlock()

	if t < a.mint {
		a.mint = t
	}
	if t > a.maxt {
		a.maxt = t
	}

	a.samples = append(a.samples, record.RefSample{
		Ref: ref,
		T:   t,
		V:   v,
	})
	a.sampleSeries = append(a.sampleSeries, s)
	return nil
}

func (a *headAppender) log() error {
	if a.head.wal == nil {
		return nil
	}

	buf := a.head.getBytesBuffer()
	defer func() { a.head.putBytesBuffer(buf) }()

	var rec []byte
	var enc record.Encoder

	if len(a.series) > 0 {
		rec = enc.Series(a.series, buf)
		buf = rec[:0]

		if err := a.head.wal.Log(rec); err != nil {
			return errors.Wrap(err, "log series")
		}
	}
	if len(a.samples) > 0 {
		rec = enc.Samples(a.samples, buf)
		buf = rec[:0]

		if err := a.head.wal.Log(rec); err != nil {
			return errors.Wrap(err, "log samples")
		}
	}
	return nil
}

func (a *headAppender) Commit() (err error) {
	if a.closed {
		return ErrAppenderClosed
	}
	defer func() { a.closed = true }()
	if err := a.log(); err != nil {
		//nolint: errcheck
		a.Rollback() // Most likely the same error will happen again.
		return errors.Wrap(err, "write to WAL")
	}

	defer a.head.metrics.activeAppenders.Dec()
	defer a.head.putAppendBuffer(a.samples)
	defer a.head.putSeriesBuffer(a.sampleSeries)
	defer a.head.iso.closeAppend(a.appendID)

	total := len(a.samples)
	var series *memSeries
	for i, s := range a.samples {
		series = a.sampleSeries[i]
		series.Lock()
		ok, chunkCreated := series.append(s.T, s.V, a.appendID, a.head.chunkDiskMapper)
		series.cleanupAppendIDsBelow(a.cleanupAppendIDsBelow)
		series.pendingCommit = false
		series.Unlock()

		if !ok {
			total--
			a.head.metrics.outOfOrderSamples.Inc()
		}
		if chunkCreated {
			a.head.metrics.chunks.Inc()
			a.head.metrics.chunksCreated.Inc()
		}
	}

	a.head.metrics.samplesAppended.Add(float64(total))
	a.head.updateMinMaxTime(a.mint, a.maxt)

	return nil
}

func (a *headAppender) Rollback() (err error) {
	if a.closed {
		return ErrAppenderClosed
	}
	defer func() { a.closed = true }()
	defer a.head.metrics.activeAppenders.Dec()
	defer a.head.iso.closeAppend(a.appendID)
	defer a.head.putSeriesBuffer(a.sampleSeries)

	var series *memSeries
	for i := range a.samples {
		series = a.sampleSeries[i]
		series.Lock()
		series.cleanupAppendIDsBelow(a.cleanupAppendIDsBelow)
		series.pendingCommit = false
		series.Unlock()
	}
	a.head.putAppendBuffer(a.samples)
	a.samples = nil

	// Series are created in the head memory regardless of rollback. Thus we have
	// to log them to the WAL in any case.
	return a.log()
}

// Delete all samples in the range of [mint, maxt] for series that satisfy the given
// label matchers.
func (h *Head) Delete(mint, maxt int64, ms ...*labels.Matcher) error {
	// Do not delete anything beyond the currently valid range.
	mint, maxt = clampInterval(mint, maxt, h.MinTime(), h.MaxTime())

	ir := h.indexRange(mint, maxt)

	p, err := PostingsForMatchers(ir, ms...)
	if err != nil {
		return errors.Wrap(err, "select series")
	}

	var stones []tombstones.Stone
	for p.Next() {
		series := h.series.getByID(p.At())

		series.RLock()
		t0, t1 := series.minTime(), series.maxTime()
		series.RUnlock()
		if t0 == math.MinInt64 || t1 == math.MinInt64 {
			continue
		}
		// Delete only until the current values and not beyond.
		t0, t1 = clampInterval(mint, maxt, t0, t1)
		stones = append(stones, tombstones.Stone{Ref: p.At(), Intervals: tombstones.Intervals{{Mint: t0, Maxt: t1}}})
	}
	if p.Err() != nil {
		return p.Err()
	}
	if h.wal != nil {
		var enc record.Encoder
		if err := h.wal.Log(enc.Tombstones(stones, nil)); err != nil {
			return err
		}
	}
	for _, s := range stones {
		h.tombstones.AddInterval(s.Ref, s.Intervals[0])
	}

	return nil
}

// gc removes data before the minimum timestamp from the head.
func (h *Head) gc() {
	// Only data strictly lower than this timestamp must be deleted.
	mint := h.MinTime()

	// Drop old chunks and remember series IDs and hashes if they can be
	// deleted entirely.
	deleted, chunksRemoved := h.series.gc(mint)
	seriesRemoved := len(deleted)

	h.metrics.seriesRemoved.Add(float64(seriesRemoved))
	h.metrics.chunksRemoved.Add(float64(chunksRemoved))
	h.metrics.chunks.Sub(float64(chunksRemoved))
	h.numSeries.Sub(uint64(seriesRemoved))

	// Remove deleted series IDs from the postings lists.
	h.postings.Delete(deleted)

	if h.wal != nil {
		_, last, _ := wal.Segments(h.wal.Dir())
		h.deletedMtx.Lock()
		// Keep series records until we're past segment 'last'
		// because the WAL will still have samples records with
		// this ref ID. If we didn't keep these series records then
		// on start up when we replay the WAL, or any other code
		// that reads the WAL, wouldn't be able to use those
		// samples since we would have no labels for that ref ID.
		for ref := range deleted {
			h.deleted[ref] = last
		}
		h.deletedMtx.Unlock()
	}

	// Rebuild symbols and label value indices from what is left in the postings terms.
	// symMtx ensures that append of symbols and postings is disabled for rebuild time.
	h.symMtx.Lock()
	defer h.symMtx.Unlock()

	symbols := make(map[string]struct{}, len(h.symbols))
	if err := h.postings.Iter(func(l labels.Label, _ index.Postings) error {
		symbols[l.Name] = struct{}{}
		symbols[l.Value] = struct{}{}
		return nil
	}); err != nil {
		// This should never happen, as the iteration function only returns nil.
		panic(err)
	}
	h.symbols = symbols
}

// Tombstones returns a new reader over the head's tombstones
func (h *Head) Tombstones() (tombstones.Reader, error) {
	return h.tombstones, nil
}

// Index returns an IndexReader against the block.
func (h *Head) Index() (IndexReader, error) {
	return h.indexRange(math.MinInt64, math.MaxInt64), nil
}

func (h *Head) indexRange(mint, maxt int64) *headIndexReader {
	if hmin := h.MinTime(); hmin > mint {
		mint = hmin
	}
	return &headIndexReader{head: h, mint: mint, maxt: maxt}
}

// Chunks returns a ChunkReader against the block.
func (h *Head) Chunks() (ChunkReader, error) {
	return h.chunksRange(math.MinInt64, math.MaxInt64, h.iso.State())
}

func (h *Head) chunksRange(mint, maxt int64, is *isolationState) (*headChunkReader, error) {
	h.closedMtx.Lock()
	defer h.closedMtx.Unlock()
	if h.closed {
		return nil, errors.New("can't read from a closed head")
	}
	if hmin := h.MinTime(); hmin > mint {
		mint = hmin
	}
	return &headChunkReader{
		head:     h,
		mint:     mint,
		maxt:     maxt,
		isoState: is,
	}, nil
}

// NumSeries returns the number of active series in the head.
func (h *Head) NumSeries() uint64 {
	return h.numSeries.Load()
}

// Meta returns meta information about the head.
// The head is dynamic so will return dynamic results.
func (h *Head) Meta() BlockMeta {
	var id [16]byte
	copy(id[:], "______head______")
	return BlockMeta{
		MinTime: h.MinTime(),
		MaxTime: h.MaxTime(),
		ULID:    ulid.ULID(id),
		Stats: BlockStats{
			NumSeries: h.NumSeries(),
		},
	}
}

// MinTime returns the lowest time bound on visible data in the head.
func (h *Head) MinTime() int64 {
	return h.minTime.Load()
}

// MaxTime returns the highest timestamp seen in data of the head.
func (h *Head) MaxTime() int64 {
	return h.maxTime.Load()
}

// compactable returns whether the head has a compactable range.
// The head has a compactable range when the head time range is 1.5 times the chunk range.
// The 0.5 acts as a buffer of the appendable window.
func (h *Head) compactable() bool {
	return h.MaxTime()-h.MinTime() > h.chunkRange.Load()/2*3
}

// Close flushes the WAL and closes the head.
func (h *Head) Close() error {
	h.closedMtx.Lock()
	defer h.closedMtx.Unlock()
	h.closed = true

	var merr tsdb_errors.MultiError
	merr.Add(h.chunkDiskMapper.Close())
	if h.wal != nil {
		merr.Add(h.performChunkSnapshot())
		merr.Add(h.wal.Close())
	}
	return merr.Err()
}

type headChunkReader struct {
	head       *Head
	mint, maxt int64
	isoState   *isolationState
}

func (h *headChunkReader) Close() error {
	h.isoState.Close()
	return nil
}

// packChunkID packs a seriesID and a chunkID within it into a global 8 byte ID.
// It panicks if the seriesID exceeds 5 bytes or the chunk ID 3 bytes.
func packChunkID(seriesID, chunkID uint64) uint64 {
	if seriesID > (1<<40)-1 {
		panic("series ID exceeds 5 bytes")
	}
	if chunkID > (1<<24)-1 {
		panic("chunk ID exceeds 3 bytes")
	}
	return (seriesID << 24) | chunkID
}

func unpackChunkID(id uint64) (seriesID, chunkID uint64) {
	return id >> 24, (id << 40) >> 40
}

// Chunk returns the chunk for the reference number.
func (h *headChunkReader) Chunk(ref uint64) (chunkenc.Chunk, error) {
	sid, cid := unpackChunkID(ref)

	s := h.head.series.getByID(sid)
	// This means that the series has been garbage collected.
	if s == nil {
		return nil, storage.ErrNotFound
	}

	s.Lock()
	c, garbageCollect, err := s.chunk(int(cid), h.head.chunkDiskMapper)
	if err != nil {
		s.Unlock()
		return nil, err
	}
	defer func() {
		if garbageCollect {
			// Set this to nil so that Go GC can collect it after it has been used.
			c.chunk = nil
			s.memChunkPool.Put(c)
		}
	}()

	// This means that the chunk is outside the specified range.
	if !c.OverlapsClosedInterval(h.mint, h.maxt) {
		s.Unlock()
		return nil, storage.ErrNotFound
	}
	s.Unlock()

	return &safeChunk{
		Chunk:           c.chunk,
		s:               s,
		cid:             int(cid),
		isoState:        h.isoState,
		chunkDiskMapper: h.head.chunkDiskMapper,
	}, nil
}

type safeChunk struct {
	chunkenc.Chunk
	s               *memSeries
	cid             int
	isoState        *isolationState
	chunkDiskMapper *chunks.ChunkDiskMapper
}

func (c *safeChunk) Iterator(reuseIter chunkenc.Iterator) chunkenc.Iterator {
	c.s.Lock()
	it := c.s.iterator(c.cid, c.isoState, c.chunkDiskMapper, reuseIter)
	c.s.Unlock()
	return it
}

type headIndexReader struct {
	head       *Head
	mint, maxt int64
}

func (h *headIndexReader) Close() error {
	return nil
}

func (h *headIndexReader) Symbols() index.StringIter {
	h.head.symMtx.RLock()
	res := make([]string, 0, len(h.head.symbols))

	for s := range h.head.symbols {
		res = append(res, s)
	}
	h.head.symMtx.RUnlock()

	sort.Strings(res)
	return index.NewStringListIter(res)
}

// SortedLabelValues returns label values present in the head for the
// specific label name that are within the time range mint to maxt.
func (h *headIndexReader) SortedLabelValues(name string) ([]string, error) {
	values, err := h.LabelValues(name)
	if err == nil {
		sort.Strings(values)
	}
	return values, err
}

// LabelValues returns label values present in the head for the
// specific label name that are within the time range mint to maxt.
func (h *headIndexReader) LabelValues(name string) ([]string, error) {
	h.head.symMtx.RLock()
	defer h.head.symMtx.RUnlock()
	if h.maxt < h.head.MinTime() || h.mint > h.head.MaxTime() {
		return []string{}, nil
	}

	values := h.head.postings.LabelValues(name)
	return values, nil
}

// LabelNames returns all the unique label names present in the head
// that are within the time range mint to maxt.
func (h *headIndexReader) LabelNames() ([]string, error) {
	h.head.symMtx.RLock()
	if h.maxt < h.head.MinTime() || h.mint > h.head.MaxTime() {
		h.head.symMtx.RUnlock()
		return []string{}, nil
	}

	labelNames := h.head.postings.LabelNames()
	h.head.symMtx.RUnlock()

	sort.Strings(labelNames)
	return labelNames, nil
}

// Postings returns the postings list iterator for the label pairs.
func (h *headIndexReader) Postings(name string, values ...string) (index.Postings, error) {
	res := make([]index.Postings, 0, len(values))
	for _, value := range values {
		res = append(res, h.head.postings.Get(name, value))
	}
	return index.Merge(res...), nil
}

func (h *headIndexReader) SortedPostings(p index.Postings) index.Postings {
	series := make([]*memSeries, 0, 128)

	// Fetch all the series only once.
	for p.Next() {
		s := h.head.series.getByID(p.At())
		if s == nil {
			level.Debug(h.head.logger).Log("msg", "Looked up series not found")
		} else {
			series = append(series, s)
		}
	}
	if err := p.Err(); err != nil {
		return index.ErrPostings(errors.Wrap(err, "expand postings"))
	}

	sort.Slice(series, func(i, j int) bool {
		return labels.Compare(series[i].lset, series[j].lset) < 0
	})

	// Convert back to list.
	ep := make([]uint64, 0, len(series))
	for _, p := range series {
		ep = append(ep, p.ref)
	}
	return index.NewListPostings(ep)
}

// Series returns the series for the given reference.
func (h *headIndexReader) Series(ref uint64, lbls *labels.Labels, chks *[]chunks.Meta) error {
	s := h.head.series.getByID(ref)

	if s == nil {
		h.head.metrics.seriesNotFound.Inc()
		return storage.ErrNotFound
	}
	*lbls = append((*lbls)[:0], s.lset...)

	s.Lock()
	defer s.Unlock()

	*chks = (*chks)[:0]

	for i, c := range s.mmappedChunks {
		// Do not expose chunks that are outside of the specified range.
		if !c.OverlapsClosedInterval(h.mint, h.maxt) {
			continue
		}
		*chks = append(*chks, chunks.Meta{
			MinTime: c.minTime,
			MaxTime: c.maxTime,
			Ref:     packChunkID(s.ref, uint64(s.chunkID(i))),
		})
	}
	if s.headChunk != nil && s.headChunk.OverlapsClosedInterval(h.mint, h.maxt) {
		*chks = append(*chks, chunks.Meta{
			MinTime: s.headChunk.minTime,
			MaxTime: math.MaxInt64, // Set the head chunks as open (being appended to).
			Ref:     packChunkID(s.ref, uint64(s.chunkID(len(s.mmappedChunks)))),
		})
	}

	return nil
}

func (h *Head) getOrCreate(hash uint64, lset labels.Labels) (*memSeries, bool, error) {
	// Just using `getOrSet` below would be semantically sufficient, but we'd create
	// a new series on every sample inserted via Add(), which causes allocations
	// and makes our series IDs rather random and harder to compress in postings.
	s := h.series.getByHash(hash, lset)
	if s != nil {
		return s, false, nil
	}

	// Optimistically assume that we are the first one to create the series.
	id := h.lastSeriesID.Inc()

	return h.getOrCreateWithID(id, hash, lset)
}

func (h *Head) getOrCreateWithID(id, hash uint64, lset labels.Labels) (*memSeries, bool, error) {
	s := newMemSeries(lset, id, h.chunkRange.Load(), &h.memChunkPool)

	s, created, err := h.series.getOrSet(hash, s)
	if err != nil {
		return nil, false, err
	}
	if !created {
		return s, false, nil
	}

	h.metrics.seriesCreated.Inc()
	h.numSeries.Inc()

	h.symMtx.Lock()
	defer h.symMtx.Unlock()

	for _, l := range lset {
		h.symbols[l.Name] = struct{}{}
		h.symbols[l.Value] = struct{}{}
	}

	h.postings.Add(id, lset)
	return s, true, nil
}

// seriesHashmap is a simple hashmap for memSeries by their label set. It is built
// on top of a regular hashmap and holds a slice of series to resolve hash collisions.
// Its methods require the hash to be submitted with it to avoid re-computations throughout
// the code.
type seriesHashmap map[uint64][]*memSeries

func (m seriesHashmap) get(hash uint64, lset labels.Labels) *memSeries {
	for _, s := range m[hash] {
		if labels.Equal(s.lset, lset) {
			return s
		}
	}
	return nil
}

func (m seriesHashmap) set(hash uint64, s *memSeries) {
	l := m[hash]
	for i, prev := range l {
		if labels.Equal(prev.lset, s.lset) {
			l[i] = s
			return
		}
	}
	m[hash] = append(l, s)
}

func (m seriesHashmap) del(hash uint64, lset labels.Labels) {
	var rem []*memSeries
	for _, s := range m[hash] {
		if !labels.Equal(s.lset, lset) {
			rem = append(rem, s)
		}
	}
	if len(rem) == 0 {
		delete(m, hash)
	} else {
		m[hash] = rem
	}
}

const (
	// DefaultStripeSize is the default number of entries to allocate in the stripeSeries hash map.
	DefaultStripeSize = 1 << 14
)

// stripeSeries locks modulo ranges of IDs and hashes to reduce lock contention.
// The locks are padded to not be on the same cache line. Filling the padded space
// with the maps was profiled to be slower – likely due to the additional pointer
// dereferences.
type stripeSeries struct {
	size                    int
	series                  []map[uint64]*memSeries
	hashes                  []seriesHashmap
	locks                   []stripeLock
	seriesLifecycleCallback SeriesLifecycleCallback
}

type stripeLock struct {
	sync.RWMutex
	// Padding to avoid multiple locks being on the same cache line.
	_ [40]byte
}

func newStripeSeries(stripeSize int, seriesCallback SeriesLifecycleCallback) *stripeSeries {
	s := &stripeSeries{
		size:                    stripeSize,
		series:                  make([]map[uint64]*memSeries, stripeSize),
		hashes:                  make([]seriesHashmap, stripeSize),
		locks:                   make([]stripeLock, stripeSize),
		seriesLifecycleCallback: seriesCallback,
	}

	for i := range s.series {
		s.series[i] = map[uint64]*memSeries{}
	}
	for i := range s.hashes {
		s.hashes[i] = seriesHashmap{}
	}
	return s
}

// gc garbage collects old chunks that are strictly before mint and removes
// series entirely that have no chunks left.
func (s *stripeSeries) gc(mint int64) (map[uint64]struct{}, int) {
	var (
		deleted            = map[uint64]struct{}{}
		deletedForCallback = []labels.Labels{}
		rmChunks           = 0
	)
	// Run through all series and truncate old chunks. Mark those with no
	// chunks left as deleted and store their ID.
	for i := 0; i < s.size; i++ {
		s.locks[i].Lock()

		for hash, all := range s.hashes[i] {
			for _, series := range all {
				series.Lock()
				rmChunks += series.truncateChunksBefore(mint)

				if len(series.mmappedChunks) > 0 || series.headChunk != nil || series.pendingCommit {
					series.Unlock()
					continue
				}

				// The series is gone entirely. We need to keep the series lock
				// and make sure we have acquired the stripe locks for hash and ID of the
				// series alike.
				// If we don't hold them all, there's a very small chance that a series receives
				// samples again while we are half-way into deleting it.
				j := int(series.ref) & (s.size - 1)

				if i != j {
					s.locks[j].Lock()
				}

				deleted[series.ref] = struct{}{}
				s.hashes[i].del(hash, series.lset)
				delete(s.series[j], series.ref)
				deletedForCallback = append(deletedForCallback, series.lset)

				if i != j {
					s.locks[j].Unlock()
				}

				series.Unlock()
			}
		}

		s.locks[i].Unlock()

		s.seriesLifecycleCallback.PostDeletion(deletedForCallback...)
		deletedForCallback = deletedForCallback[:0]
	}

	return deleted, rmChunks
}

func (s *stripeSeries) getByID(id uint64) *memSeries {
	i := id & uint64(s.size-1)

	s.locks[i].RLock()
	series := s.series[i][id]
	s.locks[i].RUnlock()

	return series
}

func (s *stripeSeries) getByHash(hash uint64, lset labels.Labels) *memSeries {
	i := hash & uint64(s.size-1)

	s.locks[i].RLock()
	series := s.hashes[i].get(hash, lset)
	s.locks[i].RUnlock()

	return series
}

func (s *stripeSeries) getOrSet(hash uint64, series *memSeries) (*memSeries, bool, error) {
	// PreCreation is called here to avoid calling it inside the lock.
	// It is not necessary to call it just before creating a series,
	// rather it gives a 'hint' whether to create a series or not.
	createSeriesErr := s.seriesLifecycleCallback.PreCreation(series.lset)

	i := hash & uint64(s.size-1)
	s.locks[i].Lock()

	if prev := s.hashes[i].get(hash, series.lset); prev != nil {
		s.locks[i].Unlock()
		return prev, false, nil
	}
	if createSeriesErr == nil {
		s.hashes[i].set(hash, series)
	}
	s.locks[i].Unlock()

	if createSeriesErr != nil {
		// The callback prevented creation of series.
		return nil, false, createSeriesErr
	}
	// Setting the series in the s.hashes marks the creation of series
	// as any further calls to this methods would return that series.
	s.seriesLifecycleCallback.PostCreation(series.lset)

	i = series.ref & uint64(s.size-1)

	s.locks[i].Lock()
	s.series[i][series.ref] = series
	s.locks[i].Unlock()

	return series, true, nil
}

type sample struct {
	t int64
	v float64
}

func newSample(t int64, v float64) tsdbutil.Sample { return sample{t, v} }
func (s sample) T() int64                          { return s.t }
func (s sample) V() float64                        { return s.v }

// memSeries is the in-memory representation of a series. None of its methods
// are goroutine safe and it is the caller's responsibility to lock it.
type memSeries struct {
	sync.RWMutex

	ref           uint64
	lset          labels.Labels
	mmappedChunks []*mmappedChunk
	headChunk     *memChunk
	chunkRange    int64
	firstChunkID  int

	nextAt        int64 // Timestamp at which to cut the next chunk.
	sampleBuf     [4]sample
	pendingCommit bool // Whether there are samples waiting to be committed to this series.

	app chunkenc.Appender // Current appender for the chunk.

	memChunkPool *sync.Pool

	txs *txRing
}

func newMemSeries(lset labels.Labels, id uint64, chunkRange int64, memChunkPool *sync.Pool) *memSeries {
	s := &memSeries{
		lset:         lset,
		ref:          id,
		chunkRange:   chunkRange,
		nextAt:       math.MinInt64,
		txs:          newTxRing(4),
		memChunkPool: memChunkPool,
	}
	return s
}

func (s *memSeries) minTime() int64 {
	if len(s.mmappedChunks) > 0 {
		return s.mmappedChunks[0].minTime
	}
	if s.headChunk != nil {
		return s.headChunk.minTime
	}
	return math.MinInt64
}

func (s *memSeries) maxTime() int64 {
	c := s.head()
	if c == nil {
		return math.MinInt64
	}
	return c.maxTime
}

func (s *memSeries) cutNewHeadChunk(mint int64, chunkDiskMapper *chunks.ChunkDiskMapper) *memChunk {
	s.mmapCurrentHeadChunk(chunkDiskMapper)

	s.headChunk = &memChunk{
		chunk:   chunkenc.NewXORChunk(),
		minTime: mint,
		maxTime: math.MinInt64,
	}

	// Set upper bound on when the next chunk must be started. An earlier timestamp
	// may be chosen dynamically at a later point.
	s.nextAt = rangeForTimestamp(mint, s.chunkRange)

	app, err := s.headChunk.chunk.Appender()
	if err != nil {
		panic(err)
	}
	s.app = app
	return s.headChunk
}

func (s *memSeries) mmapCurrentHeadChunk(chunkDiskMapper *chunks.ChunkDiskMapper) {
	if s.headChunk == nil {
		// There is no head chunk, so nothing to m-map here.
		return
	}

	chunkRef, err := chunkDiskMapper.WriteChunk(s.ref, s.headChunk.minTime, s.headChunk.maxTime, s.headChunk.chunk)
	if err != nil {
		if err != chunks.ErrChunkDiskMapperClosed {
			panic(err)
		}
	}
	s.mmappedChunks = append(s.mmappedChunks, &mmappedChunk{
		ref:        chunkRef,
		numSamples: uint16(s.headChunk.chunk.NumSamples()),
		minTime:    s.headChunk.minTime,
		maxTime:    s.headChunk.maxTime,
	})
}

// appendable checks whether the given sample is valid for appending to the series.
func (s *memSeries) appendable(t int64, v float64) error {
	c := s.head()
	if c == nil {
		return nil
	}

	if t > c.maxTime {
		return nil
	}
	if t < c.maxTime {
		return storage.ErrOutOfOrderSample
	}
	// We are allowing exact duplicates as we can encounter them in valid cases
	// like federation and erroring out at that time would be extremely noisy.
	if math.Float64bits(s.sampleBuf[3].v) != math.Float64bits(v) {
		return storage.ErrDuplicateSampleForTimestamp
	}
	return nil
}

// chunk returns the chunk for the chunk id from memory or by m-mapping it from the disk.
// If garbageCollect is true, it means that the returned *memChunk
// (and not the chunkenc.Chunk inside it) can be garbage collected after it's usage.
func (s *memSeries) chunk(id int, chunkDiskMapper *chunks.ChunkDiskMapper) (chunk *memChunk, garbageCollect bool, err error) {
	// ix represents the index of chunk in the s.mmappedChunks slice. The chunk id's are
	// incremented by 1 when new chunk is created, hence (id - firstChunkID) gives the slice index.
	// The max index for the s.mmappedChunks slice can be len(s.mmappedChunks)-1, hence if the ix
	// is len(s.mmappedChunks), it represents the next chunk, which is the head chunk.
	ix := id - s.firstChunkID
	if ix < 0 || ix > len(s.mmappedChunks) {
		return nil, false, storage.ErrNotFound
	}
	if ix == len(s.mmappedChunks) {
		if s.headChunk == nil {
			return nil, false, errors.New("invalid head chunk")
		}
		return s.headChunk, false, nil
	}
	chk, err := chunkDiskMapper.Chunk(s.mmappedChunks[ix].ref)
	if err != nil {
		if _, ok := err.(*chunks.CorruptionErr); ok {
			panic(err)
		}
		return nil, false, err
	}
	mc := s.memChunkPool.Get().(*memChunk)
	mc.chunk = chk
	mc.minTime = s.mmappedChunks[ix].minTime
	mc.maxTime = s.mmappedChunks[ix].maxTime
	return mc, true, nil
}

func (s *memSeries) chunkID(pos int) int {
	return pos + s.firstChunkID
}

// truncateChunksBefore removes all chunks from the series that
// have no timestamp at or after mint.
// Chunk IDs remain unchanged.
func (s *memSeries) truncateChunksBefore(mint int64) (removed int) {
	var k int
	if s.headChunk != nil && s.headChunk.maxTime < mint {
		// If head chunk is truncated, we can truncate all mmapped chunks.
		k = 1 + len(s.mmappedChunks)
		s.firstChunkID += k
		s.headChunk = nil
		s.mmappedChunks = nil
		return k
	}
	if len(s.mmappedChunks) > 0 {
		for i, c := range s.mmappedChunks {
			if c.maxTime >= mint {
				break
			}
			k = i + 1
		}
		s.mmappedChunks = append(s.mmappedChunks[:0], s.mmappedChunks[k:]...)
		s.firstChunkID += k
	}
	return k
}

// append adds the sample (t, v) to the series. The caller also has to provide
// the appendID for isolation. (The appendID can be zero, which results in no
// isolation for this append.)
// It is unsafe to call this concurrently with s.iterator(...) without holding the series lock.
func (s *memSeries) append(t int64, v float64, appendID uint64, chunkDiskMapper *chunks.ChunkDiskMapper) (sampleInOrder, chunkCreated bool) {
	// Based on Gorilla white papers this offers near-optimal compression ratio
	// so anything bigger that this has diminishing returns and increases
	// the time range within which we have to decompress all samples.
	const samplesPerChunk = 120

	c := s.head()

	if c == nil {
		if len(s.mmappedChunks) > 0 && s.mmappedChunks[len(s.mmappedChunks)-1].maxTime >= t {
			// Out of order sample. Sample timestamp is already in the mmaped chunks, so ignore it.
			return false, false
		}
		// There is no chunk in this series yet, create the first chunk for the sample.
		c = s.cutNewHeadChunk(t, chunkDiskMapper)
		chunkCreated = true
	}

	// Out of order sample.
	if c.maxTime >= t {
		return false, chunkCreated
	}

	numSamples := c.chunk.NumSamples()
	if numSamples == 0 {
		// It could be the new chunk created after reading the chunk snapshot,
		// hence we fix the minTime of the chunk here.
		c.minTime = t
		s.nextAt = rangeForTimestamp(c.minTime, s.chunkRange)
	}

	// If we reach 25% of a chunk's desired sample count, set a definitive time
	// at which to start the next chunk.
	// At latest it must happen at the timestamp set when the chunk was cut.
	if numSamples == samplesPerChunk/4 {
		s.nextAt = computeChunkEndTime(c.minTime, c.maxTime, s.nextAt)
	}
	if t >= s.nextAt {
		c = s.cutNewHeadChunk(t, chunkDiskMapper)
		chunkCreated = true
	}
	s.app.Append(t, v)

	c.maxTime = t

	s.sampleBuf[0] = s.sampleBuf[1]
	s.sampleBuf[1] = s.sampleBuf[2]
	s.sampleBuf[2] = s.sampleBuf[3]
	s.sampleBuf[3] = sample{t: t, v: v}

	if appendID > 0 {
		s.txs.add(appendID)
	}

	return true, chunkCreated
}

// cleanupAppendIDsBelow cleans up older appendIDs. Has to be called after
// acquiring lock.
func (s *memSeries) cleanupAppendIDsBelow(bound uint64) {
	s.txs.cleanupAppendIDsBelow(bound)
}

// computeChunkEndTime estimates the end timestamp based the beginning of a
// chunk, its current timestamp and the upper bound up to which we insert data.
// It assumes that the time range is 1/4 full.
func computeChunkEndTime(start, cur, max int64) int64 {
	a := (max - start) / ((cur - start + 1) * 4)
	if a == 0 {
		return max
	}
	return start + (max-start)/a
}

// iterator returns a chunk iterator.
// It is unsafe to call this concurrently with s.append(...) without holding the series lock.
func (s *memSeries) iterator(id int, isoState *isolationState, chunkDiskMapper *chunks.ChunkDiskMapper, it chunkenc.Iterator) chunkenc.Iterator {
	c, garbageCollect, err := s.chunk(id, chunkDiskMapper)
	// TODO(fabxc): Work around! An error will be returns when a querier have retrieved a pointer to a
	// series's chunk, which got then garbage collected before it got
	// accessed.  We must ensure to not garbage collect as long as any
	// readers still hold a reference.
	if err != nil {
		return chunkenc.NewNopIterator()
	}
	defer func() {
		if garbageCollect {
			// Set this to nil so that Go GC can collect it after it has been used.
			// This should be done always at the end.
			c.chunk = nil
			s.memChunkPool.Put(c)
		}
	}()

	ix := id - s.firstChunkID

	numSamples := c.chunk.NumSamples()
	stopAfter := numSamples

	if isoState != nil {
		totalSamples := 0    // Total samples in this series.
		previousSamples := 0 // Samples before this chunk.

		for j, d := range s.mmappedChunks {
			totalSamples += int(d.numSamples)
			if j < ix {
				previousSamples += int(d.numSamples)
			}
		}

		if s.headChunk != nil {
			totalSamples += s.headChunk.chunk.NumSamples()
		}

		// Removing the extra transactionIDs that are relevant for samples that
		// come after this chunk, from the total transactionIDs.
		appendIDsToConsider := s.txs.txIDCount - (totalSamples - (previousSamples + numSamples))

		// Iterate over the appendIDs, find the first one that the isolation state says not
		// to return.
		it := s.txs.iterator()
		for index := 0; index < appendIDsToConsider; index++ {
			appendID := it.At()
			if appendID <= isoState.maxAppendID { // Easy check first.
				if _, ok := isoState.incompleteAppends[appendID]; !ok {
					it.Next()
					continue
				}
			}
			stopAfter = numSamples - (appendIDsToConsider - index)
			if stopAfter < 0 {
				stopAfter = 0 // Stopped in a previous chunk.
			}
			break
		}
	}

	if stopAfter == 0 {
		return chunkenc.NewNopIterator()
	}

	if id-s.firstChunkID < len(s.mmappedChunks) {
		if stopAfter == numSamples {
			return c.chunk.Iterator(it)
		}
		if msIter, ok := it.(*stopIterator); ok {
			msIter.Iterator = c.chunk.Iterator(msIter.Iterator)
			msIter.i = -1
			msIter.stopAfter = stopAfter
			return msIter
		}
		return &stopIterator{
			Iterator:  c.chunk.Iterator(it),
			i:         -1,
			stopAfter: stopAfter,
		}
	}
	// Serve the last 4 samples for the last chunk from the sample buffer
	// as their compressed bytes may be mutated by added samples.
	if msIter, ok := it.(*memSafeIterator); ok {
		msIter.Iterator = c.chunk.Iterator(msIter.Iterator)
		msIter.i = -1
		msIter.total = numSamples
		msIter.stopAfter = stopAfter
		msIter.buf = s.sampleBuf
		return msIter
	}
	return &memSafeIterator{
		stopIterator: stopIterator{
			Iterator:  c.chunk.Iterator(it),
			i:         -1,
			stopAfter: stopAfter,
		},
		total: numSamples,
		buf:   s.sampleBuf,
	}
}

func (s *memSeries) head() *memChunk {
	return s.headChunk
}

type memChunk struct {
	chunk            chunkenc.Chunk
	minTime, maxTime int64
}

// OverlapsClosedInterval returns true if the chunk overlaps [mint, maxt].
func (mc *memChunk) OverlapsClosedInterval(mint, maxt int64) bool {
	return overlapsClosedInterval(mc.minTime, mc.maxTime, mint, maxt)
}

func overlapsClosedInterval(mint1, maxt1, mint2, maxt2 int64) bool {
	return mint1 <= maxt2 && mint2 <= maxt1
}

type stopIterator struct {
	chunkenc.Iterator

	i, stopAfter int
}

func (it *stopIterator) Next() bool {
	if it.i+1 >= it.stopAfter {
		return false
	}
	it.i++
	return it.Iterator.Next()
}

type memSafeIterator struct {
	stopIterator

	total int
	buf   [4]sample
}

func (it *memSafeIterator) Next() bool {
	if it.i+1 >= it.stopAfter {
		return false
	}
	it.i++
	if it.total-it.i > 4 {
		return it.Iterator.Next()
	}
	return true
}

func (it *memSafeIterator) At() (int64, float64) {
	if it.total-it.i > 4 {
		return it.Iterator.At()
	}
	s := it.buf[4-(it.total-it.i)]
	return s.t, s.v
}

type mmappedChunk struct {
	ref              uint64
	numSamples       uint16
	minTime, maxTime int64
}

// Returns true if the chunk overlaps [mint, maxt].
func (mc *mmappedChunk) OverlapsClosedInterval(mint, maxt int64) bool {
	return overlapsClosedInterval(mc.minTime, mc.maxTime, mint, maxt)
}

//
// Partial chunks.
//

type chunkSnapshotRecord struct {
	ref        uint64
	lset       labels.Labels
	chunkRange int64
	nextAt     int64
	mc         *memChunk
}

func (s *memSeries) encodeSeriesWithLastChunk(b []byte) []byte {
	buf := encoding.Encbuf{B: b}

	buf.PutBE64(s.ref)
	buf.PutUvarint(len(s.lset))
	for _, l := range s.lset {
		buf.PutUvarintStr(l.Name)
		buf.PutUvarintStr(l.Value)
	}
	buf.PutBE64int64(s.chunkRange)

	s.Lock()
	buf.PutBE64int64(s.nextAt)
	buf.PutBE64int64(s.headChunk.minTime)
	buf.PutBE64int64(s.headChunk.maxTime)
	buf.PutUvarintBytes(s.headChunk.chunk.Bytes())
	s.Unlock()

	return buf.Get()
}

func decodeSeriesWithLastChunk(b []byte) (csr chunkSnapshotRecord, err error) {
	dec := encoding.Decbuf{B: b}

	csr.ref = dec.Be64()

	// The label set written to the disk is already sorted.
	csr.lset = make(labels.Labels, dec.Uvarint())
	for i := range csr.lset {
		csr.lset[i].Name = dec.UvarintStr()
		csr.lset[i].Value = dec.UvarintStr()
	}

	csr.chunkRange = dec.Be64int64()
	csr.nextAt = dec.Be64int64()

	csr.mc = &memChunk{}
	csr.mc.minTime = dec.Be64int64()
	csr.mc.maxTime = dec.Be64int64()
	csr.mc.chunk = chunkenc.NewXORChunkFromBytes(dec.UvarintBytes(nil))

	err = dec.Err()
	if err != nil && len(dec.B) > 0 {
		err = errors.Errorf("unexpected %d bytes left in entry", len(dec.B))
	}

	return
}

// ChunkSnapshotStats returns stats about a created chunk snapshot.
type ChunkSnapshotStats struct {
	TotalSeries int
	Dir         string
}

// LastChunkSnapshot returns the directory name and index of the most recent chunk snapshot.
// If dir does not contain any chunk snapshots, ErrNotFound is returned.
func LastChunkSnapshot(dir string) (string, int, int, error) {
	files, err := ioutil.ReadDir(dir)
	if err != nil {
		return "", 0, 0, err
	}
	// Traverse list backwards since there may be multiple chunk snapshots left.
	for i := len(files) - 1; i >= 0; i-- {
		fi := files[i]

		if !strings.HasPrefix(fi.Name(), chunkSnapshotPrefix) {
			continue
		}
		if !fi.IsDir() {
			return "", 0, 0, errors.Errorf("chunk snapshot %s is not a directory", fi.Name())
		}

		splits := strings.Split(fi.Name()[len(chunkSnapshotPrefix):], ".")
		if len(splits) != 2 {
			return "", 0, 0, errors.Errorf("chunk snapshot %s is not in the right format", fi.Name())
		}

		idx, err := strconv.Atoi(splits[0])
		if err != nil {
			continue
		}

		offset, err := strconv.Atoi(splits[1])
		if err != nil {
			continue
		}

		return filepath.Join(dir, fi.Name()), idx, offset, nil
	}
	return "", 0, 0, record.ErrNotFound
}

// DeleteChunkSnapshots deletes all chunk snapshots in a directory below a given index.
func DeleteChunkSnapshots(dir string, maxIndex, maxOffset int) error {
	var errs tsdb_errors.MultiError

	files, err := ioutil.ReadDir(dir)
	if err != nil {
		return err
	}
	for _, fi := range files {
		if !strings.HasPrefix(fi.Name(), chunkSnapshotPrefix) {
			continue
		}

		splits := strings.Split(fi.Name()[len(chunkSnapshotPrefix):], ".")
		if len(splits) != 2 {
			continue
		}

		idx, err := strconv.Atoi(splits[0])
		if err != nil {
			continue
		}

		offset, err := strconv.Atoi(splits[1])
		if err != nil {
			continue
		}

		if idx <= maxIndex && offset < maxOffset {
			if err := os.RemoveAll(filepath.Join(dir, fi.Name())); err != nil {
				errs.Add(err)
			}
		}

	}
	return errs.Err()
}

const chunkSnapshotPrefix = "chunk_snapshot."

// ChunkSnapshot creates a compacted checkpoint of all the series in the head.
// It deletes the old chunk snapshots if the chunk snapshot creation is successful.
//
// The chunk snapshot is stored in a directory named chunk_snapshot.N in the same
// segmented format as the original WAL itself.
// This makes it easy to read it through the WAL package.
func (h *Head) ChunkSnapshot() (*ChunkSnapshotStats, error) {
	h.chunkSnapshotMtx.Lock()
	defer h.chunkSnapshotMtx.Unlock()

	stats := &ChunkSnapshotStats{}

	wlast, woffset, err := h.wal.LastSegmentAndOffset()
	if err != nil && err != record.ErrNotFound {
		return stats, errors.Wrap(err, "get last wal segment and offset")
	}

	_, cslast, csoffset, err := LastChunkSnapshot(h.chunkDirRoot)
	if err != nil && err != record.ErrNotFound {
		return stats, errors.Wrap(err, "find last chunk snapshot")
	}

	if wlast == cslast && woffset == csoffset {
		// Nothing has been written to the WAL/Head since the last snapshot.
		return stats, nil
	}

	snapshotName := fmt.Sprintf(chunkSnapshotPrefix+"%06d.%010d", wlast, woffset)

	cpdir := filepath.Join(h.chunkDirRoot, snapshotName)
	cpdirtmp := cpdir + ".tmp"
	stats.Dir = cpdir

	if err := os.MkdirAll(cpdirtmp, 0777); err != nil {
		return stats, errors.Wrap(err, "create chunk snapshot dir")
	}
	cp, err := wal.New(nil, nil, cpdirtmp, h.wal.CompressionEnabled())
	if err != nil {
		return stats, errors.Wrap(err, "open chunk snapshot")
	}

	// Ensures that an early return caused by an error doesn't leave any tmp files.
	defer func() {
		cp.Close()
		os.RemoveAll(cpdirtmp)
	}()

	var (
		buf  []byte
		recs [][]byte
	)
	stripeSize := h.series.size
	for i := 0; i < stripeSize; i++ {
		h.series.locks[i].RLock()

		for _, s := range h.series.series[i] {
			start := len(buf)
			buf = s.encodeSeriesWithLastChunk(buf)
			if len(buf[start:]) == 0 {
				continue // All contents discarded.
			}
			recs = append(recs, buf[start:])
			// Flush records in 10 MB increments.
			if len(buf) > 10*1024*1024 {
				if err := cp.Log(recs...); err != nil {
					h.series.locks[i].RUnlock()
					return stats, errors.Wrap(err, "flush records")
				}
				buf, recs = buf[:0], recs[:0]
			}
		}
		stats.TotalSeries += len(h.series.series[i])

		h.series.locks[i].RUnlock()
	}

	// Flush remaining records.
	if err := cp.Log(recs...); err != nil {
		return stats, errors.Wrap(err, "flush records")
	}
	if err := cp.Close(); err != nil {
		return stats, errors.Wrap(err, "close chunk snapshot")
	}
	if err := fileutil.Replace(cpdirtmp, cpdir); err != nil {
		return stats, errors.Wrap(err, "rename chunk snapshot directory")
	}

	// h.metrics.checkpointDeleteTotal.Inc()
	if err = DeleteChunkSnapshots(h.chunkDirRoot, cslast, csoffset); err != nil {
		// Leftover old chunk snapshots do not cause problems down the line beyond
		// occupying disk space.
		// They will just be ignored since a higher chunk snapshot exists.
		level.Error(h.logger).Log("msg", "delete old chunk snapshots", "err", err)
		// h.metrics.checkpointDeleteFail.Inc()
	}
	return stats, errors.Wrap(err, "delete chunk snapshot")
}

func (h *Head) performChunkSnapshot() error {
	level.Info(h.logger).Log("msg", "creating chunk snapshot")
	startTime := time.Now()
	stats, err := h.ChunkSnapshot()
	elapsed := time.Since(startTime)
	if err == nil {
		level.Info(h.logger).Log("msg", "chunk snapshot complete", "duration", elapsed.String(), "num_series", stats.TotalSeries, "dir", stats.Dir)
	}
	return errors.Wrap(err, "chunk snapshot")
}

// SeriesLifecycleCallback specifies a list of callbacks that will be called during a lifecycle of a series.
// It is always a no-op in Prometheus and mainly meant for external users who import TSDB.
// All the callbacks should be safe to be called concurrently.
// It is upto the user to implement soft or hard consistency by making the callbacks
// atomic or non-atomic. Atomic callbacks can cause degradation performance.
type SeriesLifecycleCallback interface {
	// PreCreation is called before creating a series to indicate if the series can be created.
	// A non nil error means the series should not be created.
	PreCreation(labels.Labels) error
	// PostCreation is called after creating a series to indicate a creation of series.
	PostCreation(labels.Labels)
	// PostDeletion is called after deletion of series.
	PostDeletion(...labels.Labels)
}

type noopSeriesLifecycleCallback struct{}

func (noopSeriesLifecycleCallback) PreCreation(labels.Labels) error { return nil }
func (noopSeriesLifecycleCallback) PostCreation(labels.Labels)      {}
func (noopSeriesLifecycleCallback) PostDeletion(...labels.Labels)   {}<|MERGE_RESOLUTION|>--- conflicted
+++ resolved
@@ -22,11 +22,8 @@
 	"path/filepath"
 	"runtime"
 	"sort"
-<<<<<<< HEAD
 	"strconv"
 	"strings"
-=======
->>>>>>> db130037
 	"sync"
 	"time"
 
@@ -412,7 +409,7 @@
 	}
 }
 
-func (h *Head) loadWAL(r *wal.Reader, multiRef map[uint64]uint64, refSeries map[uint64]*memSeries, mmappedChunks map[uint64][]*mmappedChunk) (err error) {
+func (h *Head) loadWAL(r *wal.Reader, multiRef map[uint64]uint64, mmappedChunks map[uint64][]*mmappedChunk) (err error) {
 	// Track number of samples that referenced a series we don't know about
 	// for error reporting.
 	var unknownRefs atomic.Uint64
@@ -539,18 +536,26 @@
 					// There's already a different ref for this series.
 					multiRef[s.Ref] = series.ref
 				}
+
+				if h.lastSeriesID.Load() < s.Ref {
+					h.lastSeriesID.Store(s.Ref)
+				}
+
+				// A new series record is only possible when the old samples were already compacted into a block.
+				// Hence we can discard all the samples and m-mapped chunks replayed till now for this series.
 				mmc := mmappedChunks[series.ref]
-				if len(series.mmappedChunks) == 0 && len(mmc) > 0 {
+				if len(mmc) == 0 {
+					// We continue with the old data if there is nothing to overwrite.
+					// Stale data will be removed during garbage collection.
+					continue
+				}
+
+				if len(series.mmappedChunks) == 0 {
 					series.mmappedChunks = mmc
 
 					h.metrics.chunks.Add(float64(len(series.mmappedChunks)))
 					h.metrics.chunksCreated.Add(float64(len(series.mmappedChunks)))
-
-					if len(series.mmappedChunks) > 0 {
-						h.updateMinMaxTime(series.minTime(), series.maxTime())
-					}
-				} else if len(mmc) > 0 && len(series.mmappedChunks) > 0 &&
-					series.mmappedChunks[len(series.mmappedChunks)-1].maxTime > mmc[len(mmc)-1].maxTime {
+				} else if series.mmappedChunks[len(series.mmappedChunks)-1].maxTime > mmc[len(mmc)-1].maxTime {
 					// These new m-mapped chunks in the future for the same series.
 					// Hence replace the old m-mapped chunks with new chunks.
 
@@ -569,20 +574,17 @@
 					h.metrics.chunks.Add(float64(len(mmc) - len(series.mmappedChunks)))
 
 					series.mmappedChunks = mmc
-
-					if series.headChunk != nil && mmc[len(mmc)-1].maxTime >= series.headChunk.minTime {
-						// The head chunk was completed and was m-mapped after taking the snapshot.
-						// Hence remove this chunk.
-						series.nextAt = 0
-						series.headChunk = nil
-						series.app = nil
-					}
-
 				}
 
-				if h.lastSeriesID.Load() < s.Ref {
-					h.lastSeriesID.Store(s.Ref)
+				if series.headChunk != nil && series.mmappedChunks[len(series.mmappedChunks)-1].maxTime >= series.headChunk.minTime {
+					// The head chunk was completed and was m-mapped after taking the snapshot.
+					// Hence remove this chunk.
+					series.nextAt = 0
+					series.headChunk = nil
+					series.app = nil
 				}
+
+				h.updateMinMaxTime(series.minTime(), series.maxTime())
 			}
 			//lint:ignore SA6002 relax staticcheck verification.
 			seriesPool.Put(v)
@@ -694,33 +696,24 @@
 		}
 		// If this fails, data will be recovered from WAL.
 		// Hence we wont lose any data (given WAL is not corrupt).
-<<<<<<< HEAD
-		h.removeCorruptedMmappedChunks(err, refSeries)
-=======
-		mmappedChunks = h.removeCorruptedMmappedChunks(err)
+		mmappedChunks = h.removeCorruptedMmappedChunks(err, refSeries)
 	}
 
 	level.Info(h.logger).Log("msg", "On-disk memory mappable chunks replay completed", "duration", time.Since(start).String())
 	if h.wal == nil {
 		level.Info(h.logger).Log("msg", "WAL not found")
 		return nil
->>>>>>> db130037
-	}
-	level.Info(h.logger).Log("msg", "m-mapped chunks loading time", "duration", time.Since(s).String())
-
-<<<<<<< HEAD
-	s = time.Now()
-	multiRef := map[uint64]uint64{}
-=======
+	}
+
 	level.Info(h.logger).Log("msg", "Replaying WAL, this may take a while")
 
 	checkpointReplayStart := time.Now()
->>>>>>> db130037
 	// Backfill the checkpoint first if it exists.
 	dir, startFrom, err := wal.LastCheckpoint(h.wal.Dir())
 	if err != nil && err != record.ErrNotFound {
 		return errors.Wrap(err, "find last checkpoint")
 	}
+	multiRef := map[uint64]uint64{}
 	if err == nil {
 		sr, err := wal.NewSegmentsReader(dir)
 		if err != nil {
@@ -734,7 +727,7 @@
 
 		// A corrupted checkpoint is a hard error for now and requires user
 		// intervention. There's likely little data that can be recovered anyway.
-		if err := h.loadWAL(wal.NewReader(sr), multiRef, refSeries, mmappedChunks); err != nil {
+		if err := h.loadWAL(wal.NewReader(sr), multiRef, mmappedChunks); err != nil {
 			return errors.Wrap(err, "backfill checkpoint")
 		}
 		startFrom++
@@ -742,18 +735,15 @@
 	}
 	checkpointReplayDuration := time.Since(checkpointReplayStart)
 
-<<<<<<< HEAD
-	if snapIdx > startFrom {
-		startFrom = snapIdx
-	}
-
-=======
 	walReplayStart := time.Now()
->>>>>>> db130037
 	// Find the last segment.
 	_, last, err := wal.Segments(h.wal.Dir())
 	if err != nil {
 		return errors.Wrap(err, "finding WAL segments")
+	}
+
+	if snapIdx > startFrom {
+		startFrom = snapIdx
 	}
 
 	// Backfill segments from the most recent checkpoint onwards.
@@ -773,7 +763,8 @@
 			sr = wal.NewSegmentBufReader(s)
 		}
 
-		err = h.loadWAL(wal.NewReader(sr), multiRef, refSeries, mmappedChunks)
+		err = h.loadWAL(wal.NewReader(sr), multiRef, mmappedChunks)
+
 		if err := sr.Close(); err != nil {
 			level.Warn(h.logger).Log("msg", "Error while closing the wal segments reader", "err", err)
 		}
@@ -783,18 +774,12 @@
 		level.Info(h.logger).Log("msg", "WAL segment loaded", "segment", i, "maxSegment", last)
 	}
 
-<<<<<<< HEAD
-	level.Info(h.logger).Log("msg", "remaining checkpoint/WAL loading time", "duration", time.Since(s).String())
-
-	level.Info(h.logger).Log("msg", "WAL replay completed", "duration", time.Since(start).String())
-=======
 	level.Info(h.logger).Log(
 		"msg", "WAL replay completed",
 		"checkpoint_replay_duration", checkpointReplayDuration.String(),
 		"wal_replay_duration", time.Since(walReplayStart).String(),
 		"total_replay_duration", time.Since(start).String(),
 	)
->>>>>>> db130037
 
 	return nil
 }
@@ -840,8 +825,8 @@
 				// TODO(codesome): dont ignore the error.
 				series, _, _ := h.getOrCreateWithID(csr.ref, csr.lset.Hash(), csr.lset)
 				localRefSeries[csr.ref] = series
-				if h.lastSeriesID < series.ref {
-					h.lastSeriesID = series.ref
+				if h.lastSeriesID.Load() < series.ref {
+					h.lastSeriesID.Store(series.ref)
 				}
 
 				series.chunkRange = csr.chunkRange
@@ -903,20 +888,11 @@
 			return nil
 		}
 
-<<<<<<< HEAD
 		ms, ok := refSeries[seriesRef]
 		if !ok {
 			slice := mmappedChunks[seriesRef]
 			if len(slice) > 0 && slice[len(slice)-1].maxTime >= mint {
 				return errors.Errorf("out of sequence m-mapped chunk for series ref %d", seriesRef)
-=======
-		slice := mmappedChunks[seriesRef]
-		if len(slice) > 0 {
-			if slice[len(slice)-1].maxTime >= mint {
-				return &chunks.CorruptionErr{
-					Err: errors.Errorf("out of sequence m-mapped chunk for series ref %d", seriesRef),
-				}
->>>>>>> db130037
 			}
 
 			slice = append(slice, &mmappedChunk{
@@ -2587,7 +2563,11 @@
 	csr.mc = &memChunk{}
 	csr.mc.minTime = dec.Be64int64()
 	csr.mc.maxTime = dec.Be64int64()
-	csr.mc.chunk = chunkenc.NewXORChunkFromBytes(dec.UvarintBytes(nil))
+	chk, err := chunkenc.FromData(chunkenc.EncXOR, dec.UvarintBytes(nil))
+	if err != nil {
+		return csr, errors.Wrap(err, "chunk from data")
+	}
+	csr.mc.chunk = chk
 
 	err = dec.Err()
 	if err != nil && len(dec.B) > 0 {
