// Copyright 2017 The Prometheus Authors
// Licensed under the Apache License, Version 2.0 (the "License");
// you may not use this file except in compliance with the License.
// You may obtain a copy of the License at
//
// http://www.apache.org/licenses/LICENSE-2.0
//
// Unless required by applicable law or agreed to in writing, software
// distributed under the License is distributed on an "AS IS" BASIS,
// WITHOUT WARRANTIES OR CONDITIONS OF ANY KIND, either express or implied.
// See the License for the specific language governing permissions and
// limitations under the License.

package tsdb

import (
	"fmt"
	"math"
	"runtime"
	"sort"
	"strings"
	"sync"
	"sync/atomic"
	"time"

	"github.com/go-kit/kit/log"
	"github.com/go-kit/kit/log/level"
	"github.com/oklog/ulid"
	"github.com/pkg/errors"
	"github.com/prometheus/client_golang/prometheus"
	"github.com/prometheus/prometheus/pkg/labels"
	"github.com/prometheus/prometheus/storage"
	"github.com/prometheus/prometheus/tsdb/chunkenc"
	"github.com/prometheus/prometheus/tsdb/chunks"
	tsdb_errors "github.com/prometheus/prometheus/tsdb/errors"
	"github.com/prometheus/prometheus/tsdb/index"
	"github.com/prometheus/prometheus/tsdb/record"
	"github.com/prometheus/prometheus/tsdb/tombstones"
	"github.com/prometheus/prometheus/tsdb/wal"
)

var (
	// ErrInvalidSample is returned if an appended sample is not valid and can't
	// be ingested.
	ErrInvalidSample = errors.New("invalid sample")

	// memChunkPool is the pool used by the chunk read/writer.
	memChunkPool sync.Pool
)

// Head handles reads and writes of time series data within a time window.
type Head struct {
	// Keep all 64bit atomically accessed variables at the top of this struct.
	// See https://golang.org/pkg/sync/atomic/#pkg-note-BUG for more info.
	chunkRange       int64
	numSeries        uint64
	minTime, maxTime int64 // Current min and max of the samples included in the head.
	minValidTime     int64 // Mint allowed to be added to the head. It shouldn't be lower than the maxt of the last persisted block.
	lastSeriesID     uint64

	metrics    *headMetrics
	wal        *wal.WAL
	logger     log.Logger
	appendPool sync.Pool
	seriesPool sync.Pool
	bytesPool  sync.Pool

	// All series addressable by their ID or hash.
	series *stripeSeries

	symMtx  sync.RWMutex
	symbols map[string]struct{}
	values  map[string]stringset // Label names to possible values.

	deletedMtx sync.Mutex
	deleted    map[uint64]int // Deleted series, and what WAL segment they must be kept until.

	postings *index.MemPostings // Postings lists for terms.

	tombstones *tombstones.MemTombstones

	iso *isolation

	cardinalityMutex      sync.Mutex
<<<<<<< HEAD
	cardinalityCache      *index.PostingsStats // posting stats cache which will expire after 30sec
	lastPostingsStatsCall time.Duration        // last posting stats call (PostingsCardinalityStats()) time for caching

	// chunkReadWriter is used to write and ready Head chunks to/from disk.
	chunkReadWriter *chunks.HeadReadWriter
}

type headMetrics struct {
	activeAppenders          prometheus.Gauge
	series                   prometheus.GaugeFunc
	seriesCreated            prometheus.Counter
	seriesRemoved            prometheus.Counter
	seriesNotFound           prometheus.Counter
	chunks                   prometheus.Gauge
	chunksCreated            prometheus.Counter
	chunksRemoved            prometheus.Counter
	gcDuration               prometheus.Summary
	minTime                  prometheus.GaugeFunc
	maxTime                  prometheus.GaugeFunc
	samplesAppended          prometheus.Counter
	walTruncateDuration      prometheus.Summary
	walCorruptionsTotal      prometheus.Counter
	headTruncateFail         prometheus.Counter
	headTruncateTotal        prometheus.Counter
	checkpointDeleteFail     prometheus.Counter
	checkpointDeleteTotal    prometheus.Counter
	checkpointCreationFail   prometheus.Counter
	checkpointCreationTotal  prometheus.Counter
	mmapChunkCorruptionTotal prometheus.Counter
}

func newHeadMetrics(h *Head, r prometheus.Registerer) *headMetrics {
	m := &headMetrics{}

	m.activeAppenders = prometheus.NewGauge(prometheus.GaugeOpts{
		Name: "prometheus_tsdb_head_active_appenders",
		Help: "Number of currently active appender transactions",
	})
	m.series = prometheus.NewGaugeFunc(prometheus.GaugeOpts{
		Name: "prometheus_tsdb_head_series",
		Help: "Total number of series in the head block.",
	}, func() float64 {
		return float64(h.NumSeries())
	})
	m.seriesCreated = prometheus.NewCounter(prometheus.CounterOpts{
		Name: "prometheus_tsdb_head_series_created_total",
		Help: "Total number of series created in the head",
	})
	m.seriesRemoved = prometheus.NewCounter(prometheus.CounterOpts{
		Name: "prometheus_tsdb_head_series_removed_total",
		Help: "Total number of series removed in the head",
	})
	m.seriesNotFound = prometheus.NewCounter(prometheus.CounterOpts{
		Name: "prometheus_tsdb_head_series_not_found_total",
		Help: "Total number of requests for series that were not found.",
	})
	m.chunks = prometheus.NewGauge(prometheus.GaugeOpts{
		Name: "prometheus_tsdb_head_chunks",
		Help: "Total number of chunks in the head block.",
	})
	m.chunksCreated = prometheus.NewCounter(prometheus.CounterOpts{
		Name: "prometheus_tsdb_head_chunks_created_total",
		Help: "Total number of chunks created in the head",
	})
	m.chunksRemoved = prometheus.NewCounter(prometheus.CounterOpts{
		Name: "prometheus_tsdb_head_chunks_removed_total",
		Help: "Total number of chunks removed in the head",
	})
	m.gcDuration = prometheus.NewSummary(prometheus.SummaryOpts{
		Name:       "prometheus_tsdb_head_gc_duration_seconds",
		Help:       "Runtime of garbage collection in the head block.",
		Objectives: map[float64]float64{},
	})
	m.maxTime = prometheus.NewGaugeFunc(prometheus.GaugeOpts{
		Name: "prometheus_tsdb_head_max_time",
		Help: "Maximum timestamp of the head block. The unit is decided by the library consumer.",
	}, func() float64 {
		return float64(h.MaxTime())
	})
	m.minTime = prometheus.NewGaugeFunc(prometheus.GaugeOpts{
		Name: "prometheus_tsdb_head_min_time",
		Help: "Minimum time bound of the head block. The unit is decided by the library consumer.",
	}, func() float64 {
		return float64(h.MinTime())
	})
	m.walTruncateDuration = prometheus.NewSummary(prometheus.SummaryOpts{
		Name:       "prometheus_tsdb_wal_truncate_duration_seconds",
		Help:       "Duration of WAL truncation.",
		Objectives: map[float64]float64{},
	})
	m.walCorruptionsTotal = prometheus.NewCounter(prometheus.CounterOpts{
		Name: "prometheus_tsdb_wal_corruptions_total",
		Help: "Total number of WAL corruptions.",
	})
	m.samplesAppended = prometheus.NewCounter(prometheus.CounterOpts{
		Name: "prometheus_tsdb_head_samples_appended_total",
		Help: "Total number of appended samples.",
	})
	m.headTruncateFail = prometheus.NewCounter(prometheus.CounterOpts{
		Name: "prometheus_tsdb_head_truncations_failed_total",
		Help: "Total number of head truncations that failed.",
	})
	m.headTruncateTotal = prometheus.NewCounter(prometheus.CounterOpts{
		Name: "prometheus_tsdb_head_truncations_total",
		Help: "Total number of head truncations attempted.",
	})
	m.checkpointDeleteFail = prometheus.NewCounter(prometheus.CounterOpts{
		Name: "prometheus_tsdb_checkpoint_deletions_failed_total",
		Help: "Total number of checkpoint deletions that failed.",
	})
	m.checkpointDeleteTotal = prometheus.NewCounter(prometheus.CounterOpts{
		Name: "prometheus_tsdb_checkpoint_deletions_total",
		Help: "Total number of checkpoint deletions attempted.",
	})
	m.checkpointCreationFail = prometheus.NewCounter(prometheus.CounterOpts{
		Name: "prometheus_tsdb_checkpoint_creations_failed_total",
		Help: "Total number of checkpoint creations that failed.",
	})
	m.checkpointCreationTotal = prometheus.NewCounter(prometheus.CounterOpts{
		Name: "prometheus_tsdb_checkpoint_creations_total",
		Help: "Total number of checkpoint creations attempted.",
	})
	m.mmapChunkCorruptionTotal = prometheus.NewCounter(prometheus.CounterOpts{
		Name: "prometheus_tsdb_mmap_chunk_corruptions_total",
		Help: "Total number of m-mapped chunk corruption.",
	})
=======
	cardinalityCache      *index.PostingsStats // Posting stats cache which will expire after 30sec.
	lastPostingsStatsCall time.Duration        // Last posting stats call (PostingsCardinalityStats()) time for caching.
}

type headMetrics struct {
	activeAppenders         prometheus.Gauge
	series                  prometheus.GaugeFunc
	seriesCreated           prometheus.Counter
	seriesRemoved           prometheus.Counter
	seriesNotFound          prometheus.Counter
	chunks                  prometheus.Gauge
	chunksCreated           prometheus.Counter
	chunksRemoved           prometheus.Counter
	gcDuration              prometheus.Summary
	samplesAppended         prometheus.Counter
	walTruncateDuration     prometheus.Summary
	walCorruptionsTotal     prometheus.Counter
	headTruncateFail        prometheus.Counter
	headTruncateTotal       prometheus.Counter
	checkpointDeleteFail    prometheus.Counter
	checkpointDeleteTotal   prometheus.Counter
	checkpointCreationFail  prometheus.Counter
	checkpointCreationTotal prometheus.Counter
}

func newHeadMetrics(h *Head, r prometheus.Registerer) *headMetrics {
	m := &headMetrics{
		activeAppenders: prometheus.NewGauge(prometheus.GaugeOpts{
			Name: "prometheus_tsdb_head_active_appenders",
			Help: "Number of currently active appender transactions",
		}),
		series: prometheus.NewGaugeFunc(prometheus.GaugeOpts{
			Name: "prometheus_tsdb_head_series",
			Help: "Total number of series in the head block.",
		}, func() float64 {
			return float64(h.NumSeries())
		}),
		seriesCreated: prometheus.NewCounter(prometheus.CounterOpts{
			Name: "prometheus_tsdb_head_series_created_total",
			Help: "Total number of series created in the head",
		}),
		seriesRemoved: prometheus.NewCounter(prometheus.CounterOpts{
			Name: "prometheus_tsdb_head_series_removed_total",
			Help: "Total number of series removed in the head",
		}),
		seriesNotFound: prometheus.NewCounter(prometheus.CounterOpts{
			Name: "prometheus_tsdb_head_series_not_found_total",
			Help: "Total number of requests for series that were not found.",
		}),
		chunks: prometheus.NewGauge(prometheus.GaugeOpts{
			Name: "prometheus_tsdb_head_chunks",
			Help: "Total number of chunks in the head block.",
		}),
		chunksCreated: prometheus.NewCounter(prometheus.CounterOpts{
			Name: "prometheus_tsdb_head_chunks_created_total",
			Help: "Total number of chunks created in the head",
		}),
		chunksRemoved: prometheus.NewCounter(prometheus.CounterOpts{
			Name: "prometheus_tsdb_head_chunks_removed_total",
			Help: "Total number of chunks removed in the head",
		}),
		gcDuration: prometheus.NewSummary(prometheus.SummaryOpts{
			Name: "prometheus_tsdb_head_gc_duration_seconds",
			Help: "Runtime of garbage collection in the head block.",
		}),
		walTruncateDuration: prometheus.NewSummary(prometheus.SummaryOpts{
			Name: "prometheus_tsdb_wal_truncate_duration_seconds",
			Help: "Duration of WAL truncation.",
		}),
		walCorruptionsTotal: prometheus.NewCounter(prometheus.CounterOpts{
			Name: "prometheus_tsdb_wal_corruptions_total",
			Help: "Total number of WAL corruptions.",
		}),
		samplesAppended: prometheus.NewCounter(prometheus.CounterOpts{
			Name: "prometheus_tsdb_head_samples_appended_total",
			Help: "Total number of appended samples.",
		}),
		headTruncateFail: prometheus.NewCounter(prometheus.CounterOpts{
			Name: "prometheus_tsdb_head_truncations_failed_total",
			Help: "Total number of head truncations that failed.",
		}),
		headTruncateTotal: prometheus.NewCounter(prometheus.CounterOpts{
			Name: "prometheus_tsdb_head_truncations_total",
			Help: "Total number of head truncations attempted.",
		}),
		checkpointDeleteFail: prometheus.NewCounter(prometheus.CounterOpts{
			Name: "prometheus_tsdb_checkpoint_deletions_failed_total",
			Help: "Total number of checkpoint deletions that failed.",
		}),
		checkpointDeleteTotal: prometheus.NewCounter(prometheus.CounterOpts{
			Name: "prometheus_tsdb_checkpoint_deletions_total",
			Help: "Total number of checkpoint deletions attempted.",
		}),
		checkpointCreationFail: prometheus.NewCounter(prometheus.CounterOpts{
			Name: "prometheus_tsdb_checkpoint_creations_failed_total",
			Help: "Total number of checkpoint creations that failed.",
		}),
		checkpointCreationTotal: prometheus.NewCounter(prometheus.CounterOpts{
			Name: "prometheus_tsdb_checkpoint_creations_total",
			Help: "Total number of checkpoint creations attempted.",
		}),
	}
>>>>>>> e50fdbc7

	if r != nil {
		r.MustRegister(
			m.activeAppenders,
			m.series,
			m.chunks,
			m.chunksCreated,
			m.chunksRemoved,
			m.seriesCreated,
			m.seriesRemoved,
			m.seriesNotFound,
			m.gcDuration,
			m.walTruncateDuration,
			m.walCorruptionsTotal,
			m.samplesAppended,
			m.headTruncateFail,
			m.headTruncateTotal,
			m.checkpointDeleteFail,
			m.checkpointDeleteTotal,
			m.checkpointCreationFail,
			m.checkpointCreationTotal,
<<<<<<< HEAD
			m.mmapChunkCorruptionTotal,
=======
			// Metrics bound to functions and not needed in tests
			// can be created and registered on the spot.
			prometheus.NewGaugeFunc(prometheus.GaugeOpts{
				Name: "prometheus_tsdb_head_max_time",
				Help: "Maximum timestamp of the head block. The unit is decided by the library consumer.",
			}, func() float64 {
				return float64(h.MaxTime())
			}),
			prometheus.NewGaugeFunc(prometheus.GaugeOpts{
				Name: "prometheus_tsdb_head_min_time",
				Help: "Minimum time bound of the head block. The unit is decided by the library consumer.",
			}, func() float64 {
				return float64(h.MinTime())
			}),
			prometheus.NewGaugeFunc(prometheus.GaugeOpts{
				Name: "prometheus_tsdb_isolation_low_watermark",
				Help: "The lowest TSDB append ID that is still referenced.",
			}, func() float64 {
				return float64(h.iso.lowWatermark())
			}),
			prometheus.NewGaugeFunc(prometheus.GaugeOpts{
				Name: "prometheus_tsdb_isolation_high_watermark",
				Help: "The highest TSDB append ID that has been given out.",
			}, func() float64 {
				h.iso.appendMtx.Lock()
				defer h.iso.appendMtx.Unlock()
				return float64(h.iso.lastAppendID)
			}),
>>>>>>> e50fdbc7
		)
	}
	return m
}

const cardinalityCacheExpirationTime = time.Duration(30) * time.Second

// PostingsCardinalityStats returns top 10 highest cardinality stats By label and value names.
func (h *Head) PostingsCardinalityStats(statsByLabelName string) *index.PostingsStats {
	h.cardinalityMutex.Lock()
	defer h.cardinalityMutex.Unlock()
	currentTime := time.Duration(time.Now().Unix()) * time.Second
	seconds := currentTime - h.lastPostingsStatsCall
	if seconds > cardinalityCacheExpirationTime {
		h.cardinalityCache = nil
	}
	if h.cardinalityCache != nil {
		return h.cardinalityCache
	}
	h.cardinalityCache = h.postings.Stats(statsByLabelName)
	h.lastPostingsStatsCall = time.Duration(time.Now().Unix()) * time.Second

	return h.cardinalityCache
}

// NewHead opens the head block in dir.
// stripeSize sets the number of entries in the hash map, it must be a power of 2.
// A larger stripeSize will allocate more memory up-front, but will increase performance when handling a large number of series.
// A smaller stripeSize reduces the memory allocated, but can decrease performance with large number of series.
func NewHead(r prometheus.Registerer, l log.Logger, wal *wal.WAL, chunkRange int64, chkDirRoot string, pool chunkenc.Pool, stripeSize int) (*Head, error) {
	if l == nil {
		l = log.NewNopLogger()
	}
	if chunkRange < 1 {
		return nil, errors.Errorf("invalid chunk range %d", chunkRange)
	}
	h := &Head{
		wal:        wal,
		logger:     l,
		chunkRange: chunkRange,
		minTime:    math.MaxInt64,
		maxTime:    math.MinInt64,
		series:     newStripeSeries(stripeSize),
		values:     map[string]stringset{},
		symbols:    map[string]struct{}{},
		postings:   index.NewUnorderedMemPostings(),
		tombstones: tombstones.NewMemTombstones(),
		iso:        newIsolation(),
		deleted:    map[uint64]int{},
	}
	h.metrics = newHeadMetrics(h, r)

	if pool == nil {
		pool = chunkenc.NewPool()
	}
	memChunkPool = sync.Pool{
		New: func() interface{} {
			return &memChunk{}
		},
	}

	var err error
	h.chunkReadWriter, err = chunks.NewHeadReadWriter(chunkDir(chkDirRoot), pool)
	if err != nil {
		return nil, err
	}

	return h, nil
}

// processWALSamples adds a partition of samples it receives to the head and passes
// them on to other workers.
// Samples before the mint timestamp are discarded.
func (h *Head) processWALSamples(
	minValidTime int64,
	refSeries map[uint64]*memSeries,
	input <-chan []record.RefSample, output chan<- []record.RefSample,
) (unknownRefs uint64) {
	defer close(output)
	mint, maxt := int64(math.MaxInt64), int64(math.MinInt64)

	for samples := range input {
		for _, s := range samples {
			if s.T < minValidTime {
				continue
			}
			ms := refSeries[s.Ref]
			if ms == nil {
				unknownRefs++
				continue
			}
<<<<<<< HEAD
			_, chunkCreated := ms.append(s.T, s.V, h.chunkReadWriter)
			if chunkCreated {
=======
			if _, chunkCreated := ms.append(s.T, s.V, 0); chunkCreated {
>>>>>>> e50fdbc7
				h.metrics.chunksCreated.Inc()
				h.metrics.chunks.Inc()
			}
			if s.T > maxt {
				maxt = s.T
			}
			if s.T < mint {
				mint = s.T
			}
		}
		output <- samples
	}
	h.updateMinMaxTime(mint, maxt)

	return unknownRefs
}

func (h *Head) updateMinMaxTime(mint, maxt int64) {
	for {
		lt := h.MinTime()
		if mint >= lt {
			break
		}
		if atomic.CompareAndSwapInt64(&h.minTime, lt, mint) {
			break
		}
	}
	for {
		ht := h.MaxTime()
		if maxt <= ht {
			break
		}
		if atomic.CompareAndSwapInt64(&h.maxTime, ht, maxt) {
			break
		}
	}
}

func (h *Head) loadSeries(r *wal.Reader, multiRef map[uint64]uint64, refSeries map[uint64]*memSeries) (err error) {
	var (
		dec        record.Decoder
		decoded    = make(chan []record.RefSeries, 10)
		errCh      = make(chan error, 1)
		seriesPool = sync.Pool{
			New: func() interface{} {
				return []record.RefSeries{}
			},
		}
	)
	go func() {
		defer close(decoded)
		for r.Next() {
			rec := r.Record()
			switch dec.Type(rec) {
			case record.Series:
				series := seriesPool.Get().([]record.RefSeries)[:0]
				series, err = dec.Series(rec, series)
				if err != nil {
					errCh <- &wal.CorruptionErr{
						Err:     errors.Wrap(err, "decode series"),
						Segment: r.Segment(),
						Offset:  r.Offset(),
					}
					return
				}
				decoded <- series
			default:
				// Do nothing. Any other corruption will be captured while loading samples.
			}
		}
	}()

	for v := range decoded {
		for _, s := range v {
			series, created := h.getOrCreateWithID(s.Ref, s.Labels.Hash(), s.Labels)
			refSeries[s.Ref] = series
			if !created {
				// There's already a different ref for this series.
				refSeries[series.ref] = series
				multiRef[s.Ref] = series.ref
			}

			if h.lastSeriesID < s.Ref {
				h.lastSeriesID = s.Ref
			}
		}
		//lint:ignore SA6002 relax staticcheck verification.
		seriesPool.Put(v)
	}

	select {
	case err := <-errCh:
		return err
	default:
		if r.Err() != nil {
			return errors.Wrap(r.Err(), "read records")
		}
	}

	return nil
}

func (h *Head) loadWAL(r *wal.Reader, multiRef map[uint64]uint64, refSeries map[uint64]*memSeries) (err error) {
	// Track number of samples that referenced a series we don't know about
	// for error reporting.
	var unknownRefs uint64

	// Start workers that each process samples for a partition of the series ID space.
	// They are connected through a ring of channels which ensures that all sample batches
	// read from the WAL are processed in order.
	var (
		wg      sync.WaitGroup
		n       = runtime.GOMAXPROCS(0)
		inputs  = make([]chan []record.RefSample, n)
		outputs = make([]chan []record.RefSample, n)
	)
	wg.Add(n)

	defer func() {
		// For CorruptionErr ensure to terminate all workers before exiting.
		if _, ok := err.(*wal.CorruptionErr); ok {
			for i := 0; i < n; i++ {
				close(inputs[i])
				for range outputs[i] {
				}
			}
			wg.Wait()
		}
	}()

	for i := 0; i < n; i++ {
		outputs[i] = make(chan []record.RefSample, 300)
		inputs[i] = make(chan []record.RefSample, 300)

		go func(input <-chan []record.RefSample, output chan<- []record.RefSample) {
			unknown := h.processWALSamples(h.minValidTime, refSeries, input, output)
			atomic.AddUint64(&unknownRefs, unknown)
			wg.Done()
		}(inputs[i], outputs[i])
	}

	var (
		dec    record.Decoder
		shards = make([][]record.RefSample, n)
	)

	var (
		decoded     = make(chan interface{}, 10)
		errCh       = make(chan error, 1)
		samplesPool = sync.Pool{
			New: func() interface{} {
				return []record.RefSample{}
			},
		}
		tstonesPool = sync.Pool{
			New: func() interface{} {
				return []tombstones.Stone{}
			},
		}
	)
	go func() {
		defer close(decoded)
		for r.Next() {
			rec := r.Record()
			switch dec.Type(rec) {
			case record.Samples:
				samples := samplesPool.Get().([]record.RefSample)[:0]
				samples, err = dec.Samples(rec, samples)
				if err != nil {
					errCh <- &wal.CorruptionErr{
						Err:     errors.Wrap(err, "decode samples"),
						Segment: r.Segment(),
						Offset:  r.Offset(),
					}
					return
				}
				decoded <- samples
			case record.Tombstones:
				tstones := tstonesPool.Get().([]tombstones.Stone)[:0]
				tstones, err = dec.Tombstones(rec, tstones)
				if err != nil {
					errCh <- &wal.CorruptionErr{
						Err:     errors.Wrap(err, "decode tombstones"),
						Segment: r.Segment(),
						Offset:  r.Offset(),
					}
					return
				}
				decoded <- tstones
			case record.Series:
				// This should be already loaded, ignore it.
				continue
			default:
				errCh <- &wal.CorruptionErr{
					Err:     errors.Errorf("invalid record type %v", dec.Type(rec)),
					Segment: r.Segment(),
					Offset:  r.Offset(),
				}
				return
			}
		}
	}()

	for d := range decoded {
		switch v := d.(type) {
		case []record.RefSample:
			samples := v
			// We split up the samples into chunks of 5000 samples or less.
			// With O(300 * #cores) in-flight sample batches, large scrapes could otherwise
			// cause thousands of very large in flight buffers occupying large amounts
			// of unused memory.
			for len(samples) > 0 {
				m := 5000
				if len(samples) < m {
					m = len(samples)
				}
				for i := 0; i < n; i++ {
					var buf []record.RefSample
					select {
					case buf = <-outputs[i]:
					default:
					}
					shards[i] = buf[:0]
				}
				for _, sam := range samples[:m] {
					if r, ok := multiRef[sam.Ref]; ok {
						sam.Ref = r
					}
					mod := sam.Ref % uint64(n)
					shards[mod] = append(shards[mod], sam)
				}
				for i := 0; i < n; i++ {
					inputs[i] <- shards[i]
				}
				samples = samples[m:]
			}
			//lint:ignore SA6002 relax staticcheck verification.
			samplesPool.Put(v)
		case []tombstones.Stone:
			for _, s := range v {
				for _, itv := range s.Intervals {
					if itv.Maxt < h.minValidTime {
						continue
					}
					if m := h.series.getByID(s.Ref); m == nil {
						unknownRefs++
						continue
					}
					h.tombstones.AddInterval(s.Ref, itv)
				}
			}
			//lint:ignore SA6002 relax staticcheck verification.
			tstonesPool.Put(v)
		default:
			panic(fmt.Errorf("unexpected decoded type: %T", d))
		}
	}

	select {
	case err := <-errCh:
		return err
	default:
	}

	// Signal termination to each worker and wait for it to close its output channel.
	for i := 0; i < n; i++ {
		close(inputs[i])
		for range outputs[i] {
		}
	}
	wg.Wait()

	if r.Err() != nil {
		return errors.Wrap(r.Err(), "read records")
	}

	if unknownRefs > 0 {
		level.Warn(h.logger).Log("msg", "unknown series references", "count", unknownRefs)
	}
	return nil
}

// Init loads data from the write ahead log and prepares the head for writes.
// It should be called before using an appender so that it
// limits the ingested samples to the head min valid time.
func (h *Head) Init(minValidTime int64) error {
	h.minValidTime = minValidTime
	defer h.postings.EnsureOrder()
	defer h.gc() // After loading the wal remove the obsolete data from the head.

	if h.wal == nil {
		return nil
	}

	level.Info(h.logger).Log("msg", "replaying WAL, this may take awhile")
<<<<<<< HEAD

	refSeries := map[uint64]*memSeries{}
=======
	start := time.Now()
	// Backfill the checkpoint first if it exists.
	dir, startFrom, err := wal.LastCheckpoint(h.wal.Dir())
	if err != nil && err != record.ErrNotFound {
		return errors.Wrap(err, "find last checkpoint")
	}
>>>>>>> e50fdbc7
	multiRef := map[uint64]uint64{}

	start := time.Now()
	level.Info(h.logger).Log("msg", "creating series from WAL")
	if err := h.loadSeriesFromWAL(refSeries, multiRef); err != nil {
		// TODO(codesome): If corruption is found here and repaired, we still need to load the WAL.
		return err
	}

	level.Info(h.logger).Log("msg", "m-mapping the on-disk chunks")
	if err := h.loadMmappedChunks(refSeries, multiRef); err != nil {
		level.Error(h.logger).Log("msg", "loading on-disk chunks failed", "err", err)
		h.metrics.mmapChunkCorruptionTotal.Inc()
		// Repair is best effort here. If it fails, data will be recovered from WAL.
		// Hence we wont lose any data (given WAL is not corrupt).
		// TODO(codesome): add test for this repair.
		h.repairMmappedChunks(err, refSeries, multiRef)
	}

	level.Info(h.logger).Log("msg", "adding remaining samples")
	if err := h.loadSamplesFromWAL(refSeries, multiRef); err != nil {
		return err
	}

	level.Info(h.logger).Log("msg", "finished replaying WAL", "duration", time.Since(start).String())
	return nil
}

func (h *Head) loadSeriesFromWAL(refSeries map[uint64]*memSeries, multiRef map[uint64]uint64) error {
	// Backfill series from the checkpoint first if it exists.
	if err := h.executeOnCheckpointReader(func(checkpointReader *wal.Reader) error {
		// A corrupted checkpoint is a hard error for now and requires user
		// intervention. There's likely little data that can be recovered anyway.
		if err := h.loadSeries(checkpointReader, multiRef, refSeries); err != nil {
			return errors.Wrap(err, "load series from checkpoint")
		}
		return nil
	}); err != nil {
		return err
	}
	// Backfill series from the remaining WAL.
	if err := h.executeOnWALSegmentReader(func(segmentReader *wal.Reader) error {
		if err := h.loadSeries(segmentReader, multiRef, refSeries); err != nil {
			return errors.Wrap(err, "load series from WAL")
		}
		return nil
	}); err != nil {
		return err
	}

	return nil
}

func (h *Head) loadSamplesFromWAL(refSeries map[uint64]*memSeries, multiRef map[uint64]uint64) error {
	// Backfill the checkpoint first if it exists.
	if err := h.executeOnCheckpointReader(func(checkpointReader *wal.Reader) error {
		// A corrupted checkpoint is a hard error for now and requires user
		// intervention. There's likely little data that can be recovered anyway.
		if err := h.loadWAL(checkpointReader, multiRef, refSeries); err != nil {
			return errors.Wrap(err, "backfill checkpoint")
		}
		level.Info(h.logger).Log("msg", "WAL checkpoint loaded")
		return nil
	}); err != nil {
		return err
	}
	// Backfill the remaining WAL.
	if err := h.executeOnWALSegmentReader(func(segmentReader *wal.Reader) error {
		if err := h.loadWAL(segmentReader, multiRef, refSeries); err != nil {
			return errors.Wrap(err, "backfill WAL")
		}
		return nil
	}); err != nil {
		return err
	}

	return nil
}

func (h *Head) loadMmappedChunks(refSeries map[uint64]*memSeries, multiRef map[uint64]uint64) error {
	unknownRefs := 0
	if err := h.chunkReadWriter.IterateAllChunks(func(seriesRef, chunkRef uint64, mint, maxt int64) error {
		ms := refSeries[seriesRef]
		if ms == nil {
			unknownRefs++
			return nil
		}

		if len(ms.mmappedChunks) > 0 {
			if ms.mmappedChunks[len(ms.mmappedChunks)-1].maxTime >= mint {
				return errors.Errorf("out of sequence m-mapped chunk for series %s", ms.lset.String())
			}
		}

		ms.mmappedChunks = append(ms.mmappedChunks, &mmappedChunk{
			ref:     chunkRef,
			minTime: mint,
			maxTime: maxt,
		})
		return nil
	}); err != nil {
		return errors.Wrap(err, "iterate on-disk chunks")
	}
	if unknownRefs > 0 {
		level.Warn(h.logger).Log("msg", "unknown series references during chunk replay", "count", unknownRefs)
	}
	return nil
}

// repairMmappedChunks attempts repair of the mmapped chunks and if it fails, it clears all the previously
// loaded mmapped chunks.
func (h *Head) repairMmappedChunks(err error, refSeries map[uint64]*memSeries, multiRef map[uint64]uint64) {
	level.Info(h.logger).Log("msg", "repairing on-disk chunk files")

	clearMmappedChunks := func() {
		for _, stripe := range h.series.series {
			for _, ms := range stripe {
				ms.mmappedChunks = nil
			}
		}
	}

	// To reduce the complexity of the code, we read all the chunks once again after the repair.
	// Hence we need to clear the mmapped chunks from head irrespective of repair failing or passing.
	clearMmappedChunks()

	if err := h.chunkReadWriter.Repair(err); err != nil {
		level.Info(h.logger).Log("msg", "repair of on-disk chunk files failed, discarding chunk files completely", "err", err)
	}

	level.Info(h.logger).Log("msg", "repair of on-disk chunk files successful")
	level.Info(h.logger).Log("msg", "reattempting m-mapping the on-disk chunks")
	// Repair done. Attempt loading the remaining chunks again.
	if err := h.loadMmappedChunks(refSeries, multiRef); err != nil {
		level.Error(h.logger).Log("msg", "loading on-disk chunks failed, discarding chunk files completely", "err", err)
		clearMmappedChunks()
	}
}

func (h *Head) executeOnCheckpointReader(f func(*wal.Reader) error) error {
	dir, _, err := wal.LastCheckpoint(h.wal.Dir())
	if err == record.ErrNotFound {
		return nil
	} else if err != nil {
		return errors.Wrap(err, "find last checkpoint")
	}

	sr, err := wal.NewSegmentsReader(dir)
	if err != nil {
		return errors.Wrap(err, "open checkpoint")
	}
	defer func() {
		if err := sr.Close(); err != nil {
			level.Warn(h.logger).Log("msg", "error while closing the wal segments reader", "err", err)
		}
	}()

	return f(wal.NewReader(sr))
}

func (h *Head) executeOnWALSegmentReader(f func(*wal.Reader) error) error {
	_, startFrom, err := wal.LastCheckpoint(h.wal.Dir())
	if err == nil {
		// Assumes that checkpoint was already loaded.
		startFrom++
	}

	// Find the last segment.
	_, last, err := h.wal.Segments()
	if err != nil {
		return errors.Wrap(err, "finding WAL segments")
	}

	// Backfill segments from the most recent checkpoint onwards.
	for i := startFrom; i <= last; i++ {
		s, err := wal.OpenReadSegment(wal.SegmentName(h.wal.Dir(), i))
		if err != nil {
			return errors.Wrap(err, fmt.Sprintf("open WAL segment: %d", i))
		}

		sr := wal.NewSegmentBufReader(s)
		ferr := f(wal.NewReader(sr))
		if err := sr.Close(); err != nil {
			level.Warn(h.logger).Log("msg", "error while closing the wal segments reader", "err", err)
		}
		if ferr != nil {
			return ferr
		}
		level.Info(h.logger).Log("msg", "WAL segment loaded", "segment", i, "maxSegment", last)
	}

	level.Info(h.logger).Log("msg", "WAL replay completed", "duration", time.Since(start).String())

	return nil
}

// Truncate removes old data before mint from the head.
func (h *Head) Truncate(mint int64) (err error) {
	defer func() {
		if err != nil {
			h.metrics.headTruncateFail.Inc()
		}
	}()
	initialize := h.MinTime() == math.MaxInt64

	if h.MinTime() >= mint && !initialize {
		return nil
	}
	atomic.StoreInt64(&h.minTime, mint)
	atomic.StoreInt64(&h.minValidTime, mint)

	// Ensure that max time is at least as high as min time.
	for h.MaxTime() < mint {
		atomic.CompareAndSwapInt64(&h.maxTime, h.MaxTime(), mint)
	}

	// This was an initial call to Truncate after loading blocks on startup.
	// We haven't read back the WAL yet, so do not attempt to truncate it.
	if initialize {
		return nil
	}

	h.metrics.headTruncateTotal.Inc()
	start := time.Now()

	h.gc()
	level.Info(h.logger).Log("msg", "head GC completed", "duration", time.Since(start))
	h.metrics.gcDuration.Observe(time.Since(start).Seconds())

	// Truncate the chunk m-mapper.
	if err := h.chunkReadWriter.Truncate(mint); err != nil {
		return errors.Wrap(err, "truncate chunks.HeadReadWriter")
	}

	if h.wal == nil {
		return nil
	}
	start = time.Now()

	first, last, err := h.wal.Segments()
	if err != nil {
		return errors.Wrap(err, "get segment range")
	}
	// Start a new segment, so low ingestion volume TSDB don't have more WAL than
	// needed.
	err = h.wal.NextSegment()
	if err != nil {
		return errors.Wrap(err, "next segment")
	}
	last-- // Never consider last segment for checkpoint.
	if last < 0 {
		return nil // no segments yet.
	}
	// The lower third of segments should contain mostly obsolete samples.
	// If we have less than three segments, it's not worth checkpointing yet.
	last = first + (last-first)/3
	if last <= first {
		return nil
	}

	keep := func(id uint64) bool {
		if h.series.getByID(id) != nil {
			return true
		}
		h.deletedMtx.Lock()
		_, ok := h.deleted[id]
		h.deletedMtx.Unlock()
		return ok
	}
	h.metrics.checkpointCreationTotal.Inc()
	if _, err = wal.Checkpoint(h.wal, first, last, keep, mint); err != nil {
		h.metrics.checkpointCreationFail.Inc()
		return errors.Wrap(err, "create checkpoint")
	}
	if err := h.wal.Truncate(last + 1); err != nil {
		// If truncating fails, we'll just try again at the next checkpoint.
		// Leftover segments will just be ignored in the future if there's a checkpoint
		// that supersedes them.
		level.Error(h.logger).Log("msg", "truncating segments failed", "err", err)
	}

	// The checkpoint is written and segments before it is truncated, so we no
	// longer need to track deleted series that are before it.
	h.deletedMtx.Lock()
	for ref, segment := range h.deleted {
		if segment < first {
			delete(h.deleted, ref)
		}
	}
	h.deletedMtx.Unlock()

	h.metrics.checkpointDeleteTotal.Inc()
	if err := wal.DeleteCheckpoints(h.wal.Dir(), last); err != nil {
		// Leftover old checkpoints do not cause problems down the line beyond
		// occupying disk space.
		// They will just be ignored since a higher checkpoint exists.
		level.Error(h.logger).Log("msg", "delete old checkpoints", "err", err)
		h.metrics.checkpointDeleteFail.Inc()
	}
	h.metrics.walTruncateDuration.Observe(time.Since(start).Seconds())

	level.Info(h.logger).Log("msg", "WAL checkpoint complete",
		"first", first, "last", last, "duration", time.Since(start))

	return nil
}

// initTime initializes a head with the first timestamp. This only needs to be called
// for a completely fresh head with an empty WAL.
// Returns true if the initialization took an effect.
func (h *Head) initTime(t int64) (initialized bool) {
	if !atomic.CompareAndSwapInt64(&h.minTime, math.MaxInt64, t) {
		return false
	}
	// Ensure that max time is initialized to at least the min time we just set.
	// Concurrent appenders may already have set it to a higher value.
	atomic.CompareAndSwapInt64(&h.maxTime, math.MinInt64, t)

	return true
}

type RangeHead struct {
	head       *Head
	mint, maxt int64
}

// NewRangeHead returns a *RangeHead.
func NewRangeHead(head *Head, mint, maxt int64) *RangeHead {
	return &RangeHead{
		head: head,
		mint: mint,
		maxt: maxt,
	}
}

func (h *RangeHead) Index(mint, maxt int64) (IndexReader, error) {
	// rangeHead guarantees that the series returned are within its range.
	if mint < h.mint {
		mint = h.mint
	}
	if maxt > h.maxt {
		maxt = h.maxt
	}
	return h.head.indexRange(mint, maxt), nil
}

func (h *RangeHead) Chunks() (ChunkReader, error) {
	return h.head.chunksRange(h.mint, h.maxt, h.head.iso.State()), nil
}

func (h *RangeHead) Tombstones() (tombstones.Reader, error) {
	return h.head.tombstones, nil
}

func (h *RangeHead) MinTime() int64 {
	return h.mint
}

func (h *RangeHead) MaxTime() int64 {
	return h.maxt
}

func (h *RangeHead) NumSeries() uint64 {
	return h.head.NumSeries()
}

func (h *RangeHead) Meta() BlockMeta {
	return BlockMeta{
		MinTime: h.MinTime(),
		MaxTime: h.MaxTime(),
		ULID:    h.head.Meta().ULID,
		Stats: BlockStats{
			NumSeries: h.NumSeries(),
		},
	}
}

// initAppender is a helper to initialize the time bounds of the head
// upon the first sample it receives.
type initAppender struct {
	app  storage.Appender
	head *Head

	appendID, cleanupAppendIDsBelow uint64
}

func (a *initAppender) Add(lset labels.Labels, t int64, v float64) (uint64, error) {
	if a.app != nil {
		return a.app.Add(lset, t, v)
	}
	a.head.initTime(t)
	a.app = a.head.appender(a.appendID, a.cleanupAppendIDsBelow)

	return a.app.Add(lset, t, v)
}

func (a *initAppender) AddFast(ref uint64, t int64, v float64) error {
	if a.app == nil {
		return storage.ErrNotFound
	}
	return a.app.AddFast(ref, t, v)
}

func (a *initAppender) Commit() error {
	if a.app == nil {
		return nil
	}
	return a.app.Commit()
}

func (a *initAppender) Rollback() error {
	if a.app == nil {
		return nil
	}
	return a.app.Rollback()
}

// Appender returns a new Appender on the database.
func (h *Head) Appender() storage.Appender {
	h.metrics.activeAppenders.Inc()

	appendID := h.iso.newAppendID()
	cleanupAppendIDsBelow := h.iso.lowWatermark()

	// The head cache might not have a starting point yet. The init appender
	// picks up the first appended timestamp as the base.
	if h.MinTime() == math.MaxInt64 {
		return &initAppender{
			head:                  h,
			appendID:              appendID,
			cleanupAppendIDsBelow: cleanupAppendIDsBelow,
		}
	}
	return h.appender(appendID, cleanupAppendIDsBelow)
}

func (h *Head) appender(appendID, cleanupAppendIDsBelow uint64) *headAppender {
	return &headAppender{
		head: h,
		// Set the minimum valid time to whichever is greater the head min valid time or the compaction window.
		// This ensures that no samples will be added within the compaction window to avoid races.
		minValidTime:          max(atomic.LoadInt64(&h.minValidTime), h.MaxTime()-h.chunkRange/2),
		mint:                  math.MaxInt64,
		maxt:                  math.MinInt64,
		samples:               h.getAppendBuffer(),
		sampleSeries:          h.getSeriesBuffer(),
		appendID:              appendID,
		cleanupAppendIDsBelow: cleanupAppendIDsBelow,
	}
}

func max(a, b int64) int64 {
	if a > b {
		return a
	}
	return b
}

func (h *Head) getAppendBuffer() []record.RefSample {
	b := h.appendPool.Get()
	if b == nil {
		return make([]record.RefSample, 0, 512)
	}
	return b.([]record.RefSample)
}

func (h *Head) putAppendBuffer(b []record.RefSample) {
	//lint:ignore SA6002 safe to ignore and actually fixing it has some performance penalty.
	h.appendPool.Put(b[:0])
}

func (h *Head) getSeriesBuffer() []*memSeries {
	b := h.seriesPool.Get()
	if b == nil {
		return make([]*memSeries, 0, 512)
	}
	return b.([]*memSeries)
}

func (h *Head) putSeriesBuffer(b []*memSeries) {
	//lint:ignore SA6002 safe to ignore and actually fixing it has some performance penalty.
	h.seriesPool.Put(b[:0])
}

func (h *Head) getBytesBuffer() []byte {
	b := h.bytesPool.Get()
	if b == nil {
		return make([]byte, 0, 1024)
	}
	return b.([]byte)
}

func (h *Head) putBytesBuffer(b []byte) {
	//lint:ignore SA6002 safe to ignore and actually fixing it has some performance penalty.
	h.bytesPool.Put(b[:0])
}

type headAppender struct {
	head         *Head
	minValidTime int64 // No samples below this timestamp are allowed.
	mint, maxt   int64

	series       []record.RefSeries
	samples      []record.RefSample
	sampleSeries []*memSeries

	appendID, cleanupAppendIDsBelow uint64
}

func (a *headAppender) Add(lset labels.Labels, t int64, v float64) (uint64, error) {
	if t < a.minValidTime {
		return 0, storage.ErrOutOfBounds
	}

	// Ensure no empty labels have gotten through.
	lset = lset.WithoutEmpty()

	if len(lset) == 0 {
		return 0, errors.Wrap(ErrInvalidSample, "empty labelset")
	}

	if l, dup := lset.HasDuplicateLabelNames(); dup {
		return 0, errors.Wrap(ErrInvalidSample, fmt.Sprintf(`label name "%s" is not unique`, l))
	}

	s, created := a.head.getOrCreate(lset.Hash(), lset)
	if created {
		a.series = append(a.series, record.RefSeries{
			Ref:    s.ref,
			Labels: lset,
		})
	}
	return s.ref, a.AddFast(s.ref, t, v)
}

func (a *headAppender) AddFast(ref uint64, t int64, v float64) error {
	if t < a.minValidTime {
		return storage.ErrOutOfBounds
	}

	s := a.head.series.getByID(ref)
	if s == nil {
		return errors.Wrap(storage.ErrNotFound, "unknown series")
	}
	s.Lock()
	if err := s.appendable(t, v); err != nil {
		s.Unlock()
		return err
	}
	s.pendingCommit = true
	s.Unlock()

	if t < a.mint {
		a.mint = t
	}
	if t > a.maxt {
		a.maxt = t
	}

	a.samples = append(a.samples, record.RefSample{
		Ref: ref,
		T:   t,
		V:   v,
	})
	a.sampleSeries = append(a.sampleSeries, s)
	return nil
}

func (a *headAppender) log() error {
	if a.head.wal == nil {
		return nil
	}

	buf := a.head.getBytesBuffer()
	defer func() { a.head.putBytesBuffer(buf) }()

	var rec []byte
	var enc record.Encoder

	if len(a.series) > 0 {
		rec = enc.Series(a.series, buf)
		buf = rec[:0]

		if err := a.head.wal.Log(rec); err != nil {
			return errors.Wrap(err, "log series")
		}
	}
	if len(a.samples) > 0 {
		rec = enc.Samples(a.samples, buf)
		buf = rec[:0]

		if err := a.head.wal.Log(rec); err != nil {
			return errors.Wrap(err, "log samples")
		}
	}
	return nil
}

func (a *headAppender) Commit() error {
	if err := a.log(); err != nil {
		//nolint: errcheck
		a.Rollback() // Most likely the same error will happen again.
		return errors.Wrap(err, "write to WAL")
	}

	defer a.head.metrics.activeAppenders.Dec()
	defer a.head.putAppendBuffer(a.samples)
	defer a.head.putSeriesBuffer(a.sampleSeries)
	defer a.head.iso.closeAppend(a.appendID)

	total := len(a.samples)
	var series *memSeries
	for i, s := range a.samples {
		series = a.sampleSeries[i]
		series.Lock()
<<<<<<< HEAD
		ok, chunkCreated := series.append(s.T, s.V, a.head.chunkReadWriter)
=======
		ok, chunkCreated := series.append(s.T, s.V, a.appendID)
		series.cleanupAppendIDsBelow(a.cleanupAppendIDsBelow)
>>>>>>> e50fdbc7
		series.pendingCommit = false
		series.Unlock()

		if !ok {
			total--
		}
		if chunkCreated {
			a.head.metrics.chunks.Inc()
			a.head.metrics.chunksCreated.Inc()
		}
	}

	a.head.metrics.samplesAppended.Add(float64(total))
	a.head.updateMinMaxTime(a.mint, a.maxt)

	return nil
}

func (a *headAppender) Rollback() error {
	defer a.head.metrics.activeAppenders.Dec()
	defer a.head.iso.closeAppend(a.appendID)
	defer a.head.putSeriesBuffer(a.sampleSeries)

	var series *memSeries
	for i := range a.samples {
		series = a.sampleSeries[i]
		series.Lock()
		series.cleanupAppendIDsBelow(a.cleanupAppendIDsBelow)
		series.pendingCommit = false
		series.Unlock()
	}
	a.head.putAppendBuffer(a.samples)
	a.samples = nil

	// Series are created in the head memory regardless of rollback. Thus we have
	// to log them to the WAL in any case.
	return a.log()
}

// Delete all samples in the range of [mint, maxt] for series that satisfy the given
// label matchers.
func (h *Head) Delete(mint, maxt int64, ms ...*labels.Matcher) error {
	// Do not delete anything beyond the currently valid range.
	mint, maxt = clampInterval(mint, maxt, h.MinTime(), h.MaxTime())

	ir := h.indexRange(mint, maxt)

	p, err := PostingsForMatchers(ir, ms...)
	if err != nil {
		return errors.Wrap(err, "select series")
	}

	var stones []tombstones.Stone
	for p.Next() {
		series := h.series.getByID(p.At())

		series.RLock()
		t0, t1 := series.minTime(), series.maxTime()
		series.RUnlock()
		if t0 == math.MinInt64 || t1 == math.MinInt64 {
			continue
		}
		// Delete only until the current values and not beyond.
		t0, t1 = clampInterval(mint, maxt, t0, t1)
		stones = append(stones, tombstones.Stone{Ref: p.At(), Intervals: tombstones.Intervals{{Mint: t0, Maxt: t1}}})
	}
	if p.Err() != nil {
		return p.Err()
	}
	if h.wal != nil {
		var enc record.Encoder
		if err := h.wal.Log(enc.Tombstones(stones, nil)); err != nil {
			return err
		}
	}

	for _, s := range stones {
		h.tombstones.AddInterval(s.Ref, s.Intervals[0])
	}

	return nil
}

// gc removes data before the minimum timestamp from the head.
func (h *Head) gc() {
	// Only data strictly lower than this timestamp must be deleted.
	mint := h.MinTime()

	// Drop old chunks and remember series IDs and hashes if they can be
	// deleted entirely.
	deleted, chunksRemoved := h.series.gc(mint)
	seriesRemoved := len(deleted)

	h.metrics.seriesRemoved.Add(float64(seriesRemoved))
	h.metrics.chunksRemoved.Add(float64(chunksRemoved))
	h.metrics.chunks.Sub(float64(chunksRemoved))
	// Using AddUint64 to subtract series removed.
	// See: https://golang.org/pkg/sync/atomic/#AddUint64.
	atomic.AddUint64(&h.numSeries, ^uint64(seriesRemoved-1))

	// Remove deleted series IDs from the postings lists.
	h.postings.Delete(deleted)

	if h.wal != nil {
		_, last, _ := h.wal.Segments()
		h.deletedMtx.Lock()
		// Keep series records until we're past segment 'last'
		// because the WAL will still have samples records with
		// this ref ID. If we didn't keep these series records then
		// on start up when we replay the WAL, or any other code
		// that reads the WAL, wouldn't be able to use those
		// samples since we would have no labels for that ref ID.
		for ref := range deleted {
			h.deleted[ref] = last
		}
		h.deletedMtx.Unlock()
	}

	// Rebuild symbols and label value indices from what is left in the postings terms.
	symbols := make(map[string]struct{}, len(h.symbols))
	values := make(map[string]stringset, len(h.values))

	if err := h.postings.Iter(func(t labels.Label, _ index.Postings) error {
		symbols[t.Name] = struct{}{}
		symbols[t.Value] = struct{}{}

		ss, ok := values[t.Name]
		if !ok {
			ss = stringset{}
			values[t.Name] = ss
		}
		ss.set(t.Value)
		return nil
	}); err != nil {
		// This should never happen, as the iteration function only returns nil.
		panic(err)
	}

	h.symMtx.Lock()

	h.symbols = symbols
	h.values = values

	h.symMtx.Unlock()
}

// Tombstones returns a new reader over the head's tombstones
func (h *Head) Tombstones() (tombstones.Reader, error) {
	return h.tombstones, nil
}

// Index returns an IndexReader against the block.
func (h *Head) Index(mint, maxt int64) (IndexReader, error) {
	return h.indexRange(mint, maxt), nil
}

func (h *Head) indexRange(mint, maxt int64) *headIndexReader {
	if hmin := h.MinTime(); hmin > mint {
		mint = hmin
	}
	return &headIndexReader{head: h, mint: mint, maxt: maxt}
}

// Chunks returns a ChunkReader against the block.
func (h *Head) Chunks() (ChunkReader, error) {
	return h.chunksRange(math.MinInt64, math.MaxInt64, h.iso.State()), nil
}

func (h *Head) chunksRange(mint, maxt int64, is *isolationState) *headChunkReader {
	if hmin := h.MinTime(); hmin > mint {
		mint = hmin
	}
	return &headChunkReader{
		head:     h,
		mint:     mint,
		maxt:     maxt,
		isoState: is,
	}
}

// NumSeries returns the number of active series in the head.
func (h *Head) NumSeries() uint64 {
	return atomic.LoadUint64(&h.numSeries)
}

// Meta returns meta information about the head.
// The head is dynamic so will return dynamic results.
func (h *Head) Meta() BlockMeta {
	var id [16]byte
	copy(id[:], "______head______")
	return BlockMeta{
		MinTime: h.MinTime(),
		MaxTime: h.MaxTime(),
		ULID:    ulid.ULID(id),
		Stats: BlockStats{
			NumSeries: h.NumSeries(),
		},
	}
}

// MinTime returns the lowest time bound on visible data in the head.
func (h *Head) MinTime() int64 {
	return atomic.LoadInt64(&h.minTime)
}

// MaxTime returns the highest timestamp seen in data of the head.
func (h *Head) MaxTime() int64 {
	return atomic.LoadInt64(&h.maxTime)
}

// compactable returns whether the head has a compactable range.
// The head has a compactable range when the head time range is 1.5 times the chunk range.
// The 0.5 acts as a buffer of the appendable window.
func (h *Head) compactable() bool {
	return h.MaxTime()-h.MinTime() > h.chunkRange/2*3
}

// Close flushes the WAL and closes the head.
func (h *Head) Close() error {
	var merr tsdb_errors.MultiError
	merr.Add(h.chunkReadWriter.Close())
	if h.wal != nil {
		merr.Add(h.wal.Close())
	}
	return merr.Err()
}

type headChunkReader struct {
	head       *Head
	mint, maxt int64
	isoState   *isolationState
}

func (h *headChunkReader) Close() error {
	h.isoState.Close()
	return nil
}

// packChunkID packs a seriesID and a chunkID within it into a global 8 byte ID.
// It panicks if the seriesID exceeds 5 bytes or the chunk ID 3 bytes.
func packChunkID(seriesID, chunkID uint64) uint64 {
	if seriesID > (1<<40)-1 {
		panic("series ID exceeds 5 bytes")
	}
	if chunkID > (1<<24)-1 {
		panic("chunk ID exceeds 3 bytes")
	}
	return (seriesID << 24) | chunkID
}

func unpackChunkID(id uint64) (seriesID, chunkID uint64) {
	return id >> 24, (id << 40) >> 40
}

// Chunk returns the chunk for the reference number.
func (h *headChunkReader) Chunk(ref uint64) (chunkenc.Chunk, error) {
	sid, cid := unpackChunkID(ref)

	s := h.head.series.getByID(sid)
	// This means that the series has been garbage collected.
	if s == nil {
		return nil, storage.ErrNotFound
	}

	s.Lock()
	c, garbageCollect := s.chunk(int(cid), h.head.chunkReadWriter)
	defer func() {
		if garbageCollect {
			c.chunk = nil
			memChunkPool.Put(c)
		}
	}()

	// This means that the chunk has been garbage collected (or) is outside
	// the specified range (or) Head is closing.
	if c == nil || !c.OverlapsClosedInterval(h.mint, h.maxt) {
		s.Unlock()
		return nil, storage.ErrNotFound
	}
	s.Unlock()

	return &safeChunk{
<<<<<<< HEAD
		Chunk:           c.chunk,
		s:               s,
		cid:             int(cid),
		chunkReadWriter: h.head.chunkReadWriter,
=======
		Chunk:    c.chunk,
		s:        s,
		cid:      int(cid),
		isoState: h.isoState,
>>>>>>> e50fdbc7
	}, nil
}

type safeChunk struct {
	chunkenc.Chunk
<<<<<<< HEAD
	s               *memSeries
	cid             int
	chunkReadWriter *chunks.HeadReadWriter
=======
	s        *memSeries
	cid      int
	isoState *isolationState
>>>>>>> e50fdbc7
}

func (c *safeChunk) Iterator(reuseIter chunkenc.Iterator) chunkenc.Iterator {
	c.s.Lock()
<<<<<<< HEAD
	it := c.s.iterator(c.cid, reuseIter, c.chunkReadWriter)
=======
	it := c.s.iterator(c.cid, c.isoState, reuseIter)
>>>>>>> e50fdbc7
	c.s.Unlock()
	return it
}

type headIndexReader struct {
	head       *Head
	mint, maxt int64
}

func (h *headIndexReader) Close() error {
	return nil
}

func (h *headIndexReader) Symbols() index.StringIter {
	h.head.symMtx.RLock()
	res := make([]string, 0, len(h.head.symbols))

	for s := range h.head.symbols {
		res = append(res, s)
	}
	h.head.symMtx.RUnlock()

	sort.Strings(res)
	return index.NewStringListIter(res)
}

// LabelValues returns the possible label values
func (h *headIndexReader) LabelValues(name string) ([]string, error) {
	h.head.symMtx.RLock()
	sl := make([]string, 0, len(h.head.values[name]))
	for s := range h.head.values[name] {
		sl = append(sl, s)
	}
	h.head.symMtx.RUnlock()
	sort.Strings(sl)
	return sl, nil
}

// LabelNames returns all the unique label names present in the head.
func (h *headIndexReader) LabelNames() ([]string, error) {
	h.head.symMtx.RLock()
	defer h.head.symMtx.RUnlock()
	labelNames := make([]string, 0, len(h.head.values))
	for name := range h.head.values {
		if name == "" {
			continue
		}
		labelNames = append(labelNames, name)
	}
	sort.Strings(labelNames)
	return labelNames, nil
}

// Postings returns the postings list iterator for the label pairs.
func (h *headIndexReader) Postings(name string, values ...string) (index.Postings, error) {
	fullRange := h.mint <= h.head.MinTime() && h.maxt >= h.head.MaxTime()
	res := make([]index.Postings, 0, len(values))
	for _, value := range values {
		p := h.head.postings.Get(name, value)
		if fullRange {
			// The head timerange covers the full index reader timerange.
			// All the series can the be appended without filtering.
			res = append(res, p)
			continue
		}

		// Filter out series not in the time range, to avoid
		// later on building up all the chunk metadata just to
		// discard it.
		filtered := []uint64{}
		for p.Next() {
			s := h.head.series.getByID(p.At())
			if s == nil {
				level.Debug(h.head.logger).Log("msg", "looked up series not found")
				continue
			}
			s.RLock()
			if s.minTime() <= h.maxt && s.maxTime() >= h.mint {
				filtered = append(filtered, p.At())
			}
			s.RUnlock()
		}
		if p.Err() != nil {
			return nil, p.Err()
		}
		res = append(res, index.NewListPostings(filtered))
	}
	return index.Merge(res...), nil
}

func (h *headIndexReader) SortedPostings(p index.Postings) index.Postings {
	series := make([]*memSeries, 0, 128)

	// Fetch all the series only once.
	for p.Next() {
		s := h.head.series.getByID(p.At())
		if s == nil {
			level.Debug(h.head.logger).Log("msg", "looked up series not found")
		} else {
			series = append(series, s)
		}
	}
	if err := p.Err(); err != nil {
		return index.ErrPostings(errors.Wrap(err, "expand postings"))
	}

	sort.Slice(series, func(i, j int) bool {
		return labels.Compare(series[i].lset, series[j].lset) < 0
	})

	// Convert back to list.
	ep := make([]uint64, 0, len(series))
	for _, p := range series {
		ep = append(ep, p.ref)
	}
	return index.NewListPostings(ep)
}

// Series returns the series for the given reference.
func (h *headIndexReader) Series(ref uint64, lbls *labels.Labels, chks *[]chunks.Meta) error {
	s := h.head.series.getByID(ref)

	if s == nil {
		h.head.metrics.seriesNotFound.Inc()
		return storage.ErrNotFound
	}
	*lbls = append((*lbls)[:0], s.lset...)

	s.Lock()
	defer s.Unlock()

	*chks = (*chks)[:0]

	for i, c := range s.mmappedChunks {
		// Do not expose chunks that are outside of the specified range.
		if !c.OverlapsClosedInterval(h.mint, h.maxt) {
			continue
		}
		*chks = append(*chks, chunks.Meta{
			MinTime: c.minTime,
			MaxTime: c.maxTime,
			Ref:     packChunkID(s.ref, uint64(s.chunkID(i))),
		})
	}
	if s.headChunk != nil && s.headChunk.OverlapsClosedInterval(h.mint, h.maxt) {
		*chks = append(*chks, chunks.Meta{
			MinTime: s.headChunk.minTime,
			MaxTime: math.MaxInt64, // Set the head chunks as open (being appended to).
			Ref:     packChunkID(s.ref, uint64(s.chunkID(len(s.mmappedChunks)))),
		})
	}

	return nil
}

func (h *Head) getOrCreate(hash uint64, lset labels.Labels) (*memSeries, bool) {
	// Just using `getOrSet` below would be semantically sufficient, but we'd create
	// a new series on every sample inserted via Add(), which causes allocations
	// and makes our series IDs rather random and harder to compress in postings.
	s := h.series.getByHash(hash, lset)
	if s != nil {
		return s, false
	}

	// Optimistically assume that we are the first one to create the series.
	id := atomic.AddUint64(&h.lastSeriesID, 1)

	return h.getOrCreateWithID(id, hash, lset)
}

func (h *Head) getOrCreateWithID(id, hash uint64, lset labels.Labels) (*memSeries, bool) {
	s := newMemSeries(lset, id, h.chunkRange)

	s, created := h.series.getOrSet(hash, s)
	if !created {
		return s, false
	}

	h.metrics.seriesCreated.Inc()
	atomic.AddUint64(&h.numSeries, 1)

	h.postings.Add(id, lset)

	h.symMtx.Lock()
	defer h.symMtx.Unlock()

	for _, l := range lset {
		valset, ok := h.values[l.Name]
		if !ok {
			valset = stringset{}
			h.values[l.Name] = valset
		}
		valset.set(l.Value)

		h.symbols[l.Name] = struct{}{}
		h.symbols[l.Value] = struct{}{}
	}

	return s, true
}

// seriesHashmap is a simple hashmap for memSeries by their label set. It is built
// on top of a regular hashmap and holds a slice of series to resolve hash collisions.
// Its methods require the hash to be submitted with it to avoid re-computations throughout
// the code.
type seriesHashmap map[uint64][]*memSeries

func (m seriesHashmap) get(hash uint64, lset labels.Labels) *memSeries {
	for _, s := range m[hash] {
		if labels.Equal(s.lset, lset) {
			return s
		}
	}
	return nil
}

func (m seriesHashmap) set(hash uint64, s *memSeries) {
	l := m[hash]
	for i, prev := range l {
		if labels.Equal(prev.lset, s.lset) {
			l[i] = s
			return
		}
	}
	m[hash] = append(l, s)
}

func (m seriesHashmap) del(hash uint64, lset labels.Labels) {
	var rem []*memSeries
	for _, s := range m[hash] {
		if !labels.Equal(s.lset, lset) {
			rem = append(rem, s)
		}
	}
	if len(rem) == 0 {
		delete(m, hash)
	} else {
		m[hash] = rem
	}
}

const (
	// DefaultStripeSize is the default number of entries to allocate in the stripeSeries hash map.
	DefaultStripeSize = 1 << 14
)

// stripeSeries locks modulo ranges of IDs and hashes to reduce lock contention.
// The locks are padded to not be on the same cache line. Filling the padded space
// with the maps was profiled to be slower – likely due to the additional pointer
// dereferences.
type stripeSeries struct {
	size   int
	series []map[uint64]*memSeries
	hashes []seriesHashmap
	locks  []stripeLock
}

type stripeLock struct {
	sync.RWMutex
	// Padding to avoid multiple locks being on the same cache line.
	_ [40]byte
}

func newStripeSeries(stripeSize int) *stripeSeries {
	s := &stripeSeries{
		size:   stripeSize,
		series: make([]map[uint64]*memSeries, stripeSize),
		hashes: make([]seriesHashmap, stripeSize),
		locks:  make([]stripeLock, stripeSize),
	}

	for i := range s.series {
		s.series[i] = map[uint64]*memSeries{}
	}
	for i := range s.hashes {
		s.hashes[i] = seriesHashmap{}
	}
	return s
}

// gc garbage collects old chunks that are strictly before mint and removes
// series entirely that have no chunks left.
func (s *stripeSeries) gc(mint int64) (map[uint64]struct{}, int) {
	var (
		deleted  = map[uint64]struct{}{}
		rmChunks = 0
	)
	// Run through all series and truncate old chunks. Mark those with no
	// chunks left as deleted and store their ID.
	for i := 0; i < s.size; i++ {
		s.locks[i].Lock()

		for hash, all := range s.hashes[i] {
			for _, series := range all {
				series.Lock()
				rmChunks += series.truncateChunksBefore(mint)

				if len(series.mmappedChunks) > 0 || series.headChunk != nil || series.pendingCommit {
					series.Unlock()
					continue
				}

				// The series is gone entirely. We need to keep the series lock
				// and make sure we have acquired the stripe locks for hash and ID of the
				// series alike.
				// If we don't hold them all, there's a very small chance that a series receives
				// samples again while we are half-way into deleting it.
				j := int(series.ref) & (s.size - 1)

				if i != j {
					s.locks[j].Lock()
				}

				deleted[series.ref] = struct{}{}
				s.hashes[i].del(hash, series.lset)
				delete(s.series[j], series.ref)

				if i != j {
					s.locks[j].Unlock()
				}

				series.Unlock()
			}
		}

		s.locks[i].Unlock()
	}

	return deleted, rmChunks
}

func (s *stripeSeries) getByID(id uint64) *memSeries {
	i := id & uint64(s.size-1)

	s.locks[i].RLock()
	series := s.series[i][id]
	s.locks[i].RUnlock()

	return series
}

func (s *stripeSeries) getByHash(hash uint64, lset labels.Labels) *memSeries {
	i := hash & uint64(s.size-1)

	s.locks[i].RLock()
	series := s.hashes[i].get(hash, lset)
	s.locks[i].RUnlock()

	return series
}

func (s *stripeSeries) getOrSet(hash uint64, series *memSeries) (*memSeries, bool) {
	i := hash & uint64(s.size-1)

	s.locks[i].Lock()

	if prev := s.hashes[i].get(hash, series.lset); prev != nil {
		s.locks[i].Unlock()
		return prev, false
	}
	s.hashes[i].set(hash, series)
	s.locks[i].Unlock()

	i = series.ref & uint64(s.size-1)

	s.locks[i].Lock()
	s.series[i][series.ref] = series
	s.locks[i].Unlock()

	return series, true
}

type sample struct {
	t int64
	v float64
}

func (s sample) T() int64 {
	return s.t
}

func (s sample) V() float64 {
	return s.v
}

// memSeries is the in-memory representation of a series. None of its methods
// are goroutine safe and it is the caller's responsibility to lock it.
type memSeries struct {
	sync.RWMutex

	ref           uint64
	lset          labels.Labels
	mmappedChunks []*mmappedChunk
	headChunk     *memChunk
	chunkRange    int64
	firstChunkID  int

	nextAt        int64 // Timestamp at which to cut the next chunk.
	sampleBuf     [4]sample
	pendingCommit bool // Whether there are samples waiting to be committed to this series.

	app chunkenc.Appender // Current appender for the chunk.

	txs *txRing
}

func newMemSeries(lset labels.Labels, id uint64, chunkRange int64) *memSeries {
	s := &memSeries{
		lset:       lset,
		ref:        id,
		chunkRange: chunkRange,
		nextAt:     math.MinInt64,
		txs:        newTxRing(4),
	}
	return s
}

func (s *memSeries) minTime() int64 {
	if len(s.mmappedChunks) > 0 {
		return s.mmappedChunks[0].minTime
	}
	if s.headChunk != nil {
		return s.headChunk.minTime
	}
	return math.MinInt64
}

func (s *memSeries) maxTime() int64 {
	c := s.head()
	if c == nil {
		return math.MinInt64
	}
	return c.maxTime
}

func (s *memSeries) cut(mint int64, chunkReadWriter *chunks.HeadReadWriter) *memChunk {
	if s.headChunk != nil {
		chunkRef, err := chunkReadWriter.WriteChunk(s.ref, s.headChunk.minTime, s.headChunk.maxTime, s.headChunk.chunk)
		if err != nil {
			if err == chunks.ErrHeadReadWriterClosed {
				// The head is being closed, hence chunkReadWriter is closed.
				// Return the same head chunk as there wont be more samples appended anyway.
				return s.headChunk
			}
			panic(err)
		}
		s.mmappedChunks = append(s.mmappedChunks, &mmappedChunk{
			ref:     chunkRef,
			minTime: s.headChunk.minTime,
			maxTime: s.headChunk.maxTime,
		})
	}
	s.headChunk = &memChunk{
		chunk:   chunkenc.NewXORChunk(),
		minTime: mint,
		maxTime: math.MinInt64,
	}

	// Set upper bound on when the next chunk must be started. An earlier timestamp
	// may be chosen dynamically at a later point.
	s.nextAt = rangeForTimestamp(mint, s.chunkRange)

	app, err := s.headChunk.chunk.Appender()
	if err != nil {
		panic(err)
	}
	s.app = app
	return s.headChunk
}

// appendable checks whether the given sample is valid for appending to the series.
func (s *memSeries) appendable(t int64, v float64) error {
	c := s.head()
	if c == nil {
		return nil
	}

	if t > c.maxTime {
		return nil
	}
	if t < c.maxTime {
		return storage.ErrOutOfOrderSample
	}
	// We are allowing exact duplicates as we can encounter them in valid cases
	// like federation and erroring out at that time would be extremely noisy.
	if math.Float64bits(s.sampleBuf[3].v) != math.Float64bits(v) {
		return storage.ErrDuplicateSampleForTimestamp
	}
	return nil
}

func (s *memSeries) chunk(id int, chunkReadWriter *chunks.HeadReadWriter) (chunk *memChunk, garbageCollect bool) {
	ix := id - s.firstChunkID
	if ix < 0 || ix > len(s.mmappedChunks) {
		return nil, false
	}
	if ix == len(s.mmappedChunks) {
		return s.headChunk, false
	}
	chk, err := chunkReadWriter.Chunk(s.mmappedChunks[ix].ref)
	if err != nil {
		if err == chunks.ErrHeadReadWriterClosed {
			return nil, false
		}
		panic(err)
	}
	mc := memChunkPool.Get().(*memChunk)
	mc.chunk = chk
	mc.minTime = s.mmappedChunks[ix].minTime
	mc.maxTime = s.mmappedChunks[ix].maxTime
	return mc, true
}

func (s *memSeries) chunkID(pos int) int {
	return pos + s.firstChunkID
}

// truncateChunksBefore removes all chunks from the series that have not timestamp
// at or after mint. Chunk IDs remain unchanged.
func (s *memSeries) truncateChunksBefore(mint int64) (removed int) {
	var k int
	if s.headChunk != nil && s.headChunk.maxTime < mint {
		// If head chunk is truncated, we can truncate all mmapped chunks.
		k = 1 + len(s.mmappedChunks)
		s.firstChunkID += k
		s.headChunk = nil
		s.mmappedChunks = nil
	}
	if len(s.mmappedChunks) > 0 {
		for i, c := range s.mmappedChunks {
			if c.maxTime >= mint {
				break
			}
			k = i + 1
		}
		s.mmappedChunks = append(s.mmappedChunks[:0], s.mmappedChunks[k:]...)
		s.firstChunkID += k
	}
	return k
}

<<<<<<< HEAD
// append adds the sample (t, v) to the series.
func (s *memSeries) append(t int64, v float64, chunkReadWriter *chunks.HeadReadWriter) (success, chunkCreated bool) {
=======
// append adds the sample (t, v) to the series. The caller also has to provide
// the appendID for isolation. (The appendID can be zero, which results in no
// isolation for this append.)
func (s *memSeries) append(t int64, v float64, appendID uint64) (success, chunkCreated bool) {
>>>>>>> e50fdbc7
	// Based on Gorilla white papers this offers near-optimal compression ratio
	// so anything bigger that this has diminishing returns and increases
	// the time range within which we have to decompress all samples.
	const samplesPerChunk = 120

	c := s.head()

	if c == nil {
		// Out of order sample. Don't cut a chunk with wrong timestamp.
		if len(s.mmappedChunks) > 0 && s.mmappedChunks[len(s.mmappedChunks)-1].maxTime >= t {
			return false, chunkCreated
		}
		c = s.cut(t, chunkReadWriter)
		chunkCreated = true
	}
	numSamples := c.chunk.NumSamples()

	// Out of order sample.
	if c.maxTime >= t {
		return false, chunkCreated
	}
	// If we reach 25% of a chunk's desired sample count, set a definitive time
	// at which to start the next chunk.
	// At latest it must happen at the timestamp set when the chunk was cut.
	if numSamples == samplesPerChunk/4 {
		s.nextAt = computeChunkEndTime(c.minTime, c.maxTime, s.nextAt)
	}
	if t >= s.nextAt {
		c = s.cut(t, chunkReadWriter)
		chunkCreated = true
	}
	s.app.Append(t, v)

	c.maxTime = t

	s.sampleBuf[0] = s.sampleBuf[1]
	s.sampleBuf[1] = s.sampleBuf[2]
	s.sampleBuf[2] = s.sampleBuf[3]
	s.sampleBuf[3] = sample{t: t, v: v}

	if appendID > 0 {
		s.txs.add(appendID)
	}

	return true, chunkCreated
}

// cleanupAppendIDsBelow cleans up older appendIDs. Has to be called after
// acquiring lock.
func (s *memSeries) cleanupAppendIDsBelow(bound uint64) {
	s.txs.cleanupAppendIDsBelow(bound)
}

// computeChunkEndTime estimates the end timestamp based the beginning of a
// chunk, its current timestamp and the upper bound up to which we insert data.
// It assumes that the time range is 1/4 full.
func computeChunkEndTime(start, cur, max int64) int64 {
	a := (max - start) / ((cur - start + 1) * 4)
	if a == 0 {
		return max
	}
	return start + (max-start)/a
}

<<<<<<< HEAD
func (s *memSeries) iterator(id int, it chunkenc.Iterator, chunkReadWriter *chunks.HeadReadWriter) chunkenc.Iterator {
	c, garbageCollect := s.chunk(id, chunkReadWriter)
	defer func() {
		if garbageCollect {
			c.chunk = nil
			memChunkPool.Put(c)
		}
	}()
	// TODO(fabxc): Work around! A querier may have retrieved a pointer to a series' chunk,
	// which got then garbage collected before it got accessed.
	// We must ensure to not garbage collect as long as any readers still hold a reference.
	// It can also be nil if the Head is being closed.
=======
func (s *memSeries) iterator(id int, isoState *isolationState, it chunkenc.Iterator) chunkenc.Iterator {
	c := s.chunk(id)
	// TODO(fabxc): Work around! A querier may have retrieved a pointer to a
	// series's chunk, which got then garbage collected before it got
	// accessed.  We must ensure to not garbage collect as long as any
	// readers still hold a reference.
>>>>>>> e50fdbc7
	if c == nil {
		return chunkenc.NewNopIterator()
	}

<<<<<<< HEAD
	if id-s.firstChunkID < len(s.mmappedChunks) {
		return c.chunk.Iterator(it)
=======
	ix := id - s.firstChunkID

	numSamples := c.chunk.NumSamples()
	stopAfter := numSamples

	if isoState != nil {
		totalSamples := 0    // Total samples in this series.
		previousSamples := 0 // Samples before this chunk.

		for j, d := range s.chunks {
			totalSamples += d.chunk.NumSamples()
			if j < ix {
				previousSamples += d.chunk.NumSamples()
			}
		}

		// Removing the extra transactionIDs that are relevant for samples that
		// come after this chunk, from the total transactionIDs.
		appendIDsToConsider := s.txs.txIDCount - (totalSamples - (previousSamples + numSamples))

		// Iterate over the appendIDs, find the first one that the isolation state says not
		// to return.
		it := s.txs.iterator()
		for index := 0; index < appendIDsToConsider; index++ {
			appendID := it.At()
			if appendID <= isoState.maxAppendID { // Easy check first.
				if _, ok := isoState.incompleteAppends[appendID]; !ok {
					it.Next()
					continue
				}
			}
			stopAfter = numSamples - (appendIDsToConsider - index)
			if stopAfter < 0 {
				stopAfter = 0 // Stopped in a previous chunk.
			}
			break
		}
	}

	if stopAfter == 0 {
		return chunkenc.NewNopIterator()
	}

	if id-s.firstChunkID < len(s.chunks)-1 {
		if stopAfter == numSamples {
			return c.chunk.Iterator(it)
		}
		if msIter, ok := it.(*stopIterator); ok {
			msIter.Iterator = c.chunk.Iterator(msIter.Iterator)
			msIter.i = -1
			msIter.stopAfter = stopAfter
			return msIter
		}
		return &stopIterator{
			Iterator:  c.chunk.Iterator(it),
			i:         -1,
			stopAfter: stopAfter,
		}
>>>>>>> e50fdbc7
	}
	// Serve the last 4 samples for the last chunk from the sample buffer
	// as their compressed bytes may be mutated by added samples.
	if msIter, ok := it.(*memSafeIterator); ok {
		msIter.Iterator = c.chunk.Iterator(msIter.Iterator)
		msIter.i = -1
		msIter.total = numSamples
		msIter.stopAfter = stopAfter
		msIter.buf = s.sampleBuf
		return msIter
	}
	return &memSafeIterator{
		stopIterator: stopIterator{
			Iterator:  c.chunk.Iterator(it),
			i:         -1,
			stopAfter: stopAfter,
		},
		total: numSamples,
		buf:   s.sampleBuf,
	}
}

func (s *memSeries) head() *memChunk {
	return s.headChunk
}

type memChunk struct {
	chunk            chunkenc.Chunk
	minTime, maxTime int64
}

// Returns true if the chunk overlaps [mint, maxt].
func (mc *memChunk) OverlapsClosedInterval(mint, maxt int64) bool {
	return mc.minTime <= maxt && mint <= mc.maxTime
}

type stopIterator struct {
	chunkenc.Iterator

	i, stopAfter int
}

func (it *stopIterator) Next() bool {
	if it.i+1 >= it.stopAfter {
		return false
	}
	it.i++
	return it.Iterator.Next()
}

type memSafeIterator struct {
	stopIterator

	total int
	buf   [4]sample
}

func (it *memSafeIterator) Next() bool {
	if it.i+1 >= it.stopAfter {
		return false
	}
	it.i++
	if it.total-it.i > 4 {
		return it.Iterator.Next()
	}
	return true
}

func (it *memSafeIterator) At() (int64, float64) {
	if it.total-it.i > 4 {
		return it.Iterator.At()
	}
	s := it.buf[4-(it.total-it.i)]
	return s.t, s.v
}

type stringset map[string]struct{}

func (ss stringset) set(s string) {
	ss[s] = struct{}{}
}

func (ss stringset) String() string {
	return strings.Join(ss.slice(), ",")
}

func (ss stringset) slice() []string {
	slice := make([]string, 0, len(ss))
	for k := range ss {
		slice = append(slice, k)
	}
	sort.Strings(slice)
	return slice
}

type mmappedChunk struct {
	ref              uint64
	minTime, maxTime int64
}

// Returns true if the chunk overlaps [mint, maxt].
func (mc *mmappedChunk) OverlapsClosedInterval(mint, maxt int64) bool {
	return mc.minTime <= maxt && mint <= mc.maxTime
}<|MERGE_RESOLUTION|>--- conflicted
+++ resolved
@@ -82,12 +82,11 @@
 	iso *isolation
 
 	cardinalityMutex      sync.Mutex
-<<<<<<< HEAD
 	cardinalityCache      *index.PostingsStats // posting stats cache which will expire after 30sec
 	lastPostingsStatsCall time.Duration        // last posting stats call (PostingsCardinalityStats()) time for caching
 
 	// chunkReadWriter is used to write and ready Head chunks to/from disk.
-	chunkReadWriter *chunks.HeadReadWriter
+	chunkReadWriter *chunks.ChunkDiskMapper
 }
 
 type headMetrics struct {
@@ -112,127 +111,6 @@
 	checkpointCreationFail   prometheus.Counter
 	checkpointCreationTotal  prometheus.Counter
 	mmapChunkCorruptionTotal prometheus.Counter
-}
-
-func newHeadMetrics(h *Head, r prometheus.Registerer) *headMetrics {
-	m := &headMetrics{}
-
-	m.activeAppenders = prometheus.NewGauge(prometheus.GaugeOpts{
-		Name: "prometheus_tsdb_head_active_appenders",
-		Help: "Number of currently active appender transactions",
-	})
-	m.series = prometheus.NewGaugeFunc(prometheus.GaugeOpts{
-		Name: "prometheus_tsdb_head_series",
-		Help: "Total number of series in the head block.",
-	}, func() float64 {
-		return float64(h.NumSeries())
-	})
-	m.seriesCreated = prometheus.NewCounter(prometheus.CounterOpts{
-		Name: "prometheus_tsdb_head_series_created_total",
-		Help: "Total number of series created in the head",
-	})
-	m.seriesRemoved = prometheus.NewCounter(prometheus.CounterOpts{
-		Name: "prometheus_tsdb_head_series_removed_total",
-		Help: "Total number of series removed in the head",
-	})
-	m.seriesNotFound = prometheus.NewCounter(prometheus.CounterOpts{
-		Name: "prometheus_tsdb_head_series_not_found_total",
-		Help: "Total number of requests for series that were not found.",
-	})
-	m.chunks = prometheus.NewGauge(prometheus.GaugeOpts{
-		Name: "prometheus_tsdb_head_chunks",
-		Help: "Total number of chunks in the head block.",
-	})
-	m.chunksCreated = prometheus.NewCounter(prometheus.CounterOpts{
-		Name: "prometheus_tsdb_head_chunks_created_total",
-		Help: "Total number of chunks created in the head",
-	})
-	m.chunksRemoved = prometheus.NewCounter(prometheus.CounterOpts{
-		Name: "prometheus_tsdb_head_chunks_removed_total",
-		Help: "Total number of chunks removed in the head",
-	})
-	m.gcDuration = prometheus.NewSummary(prometheus.SummaryOpts{
-		Name:       "prometheus_tsdb_head_gc_duration_seconds",
-		Help:       "Runtime of garbage collection in the head block.",
-		Objectives: map[float64]float64{},
-	})
-	m.maxTime = prometheus.NewGaugeFunc(prometheus.GaugeOpts{
-		Name: "prometheus_tsdb_head_max_time",
-		Help: "Maximum timestamp of the head block. The unit is decided by the library consumer.",
-	}, func() float64 {
-		return float64(h.MaxTime())
-	})
-	m.minTime = prometheus.NewGaugeFunc(prometheus.GaugeOpts{
-		Name: "prometheus_tsdb_head_min_time",
-		Help: "Minimum time bound of the head block. The unit is decided by the library consumer.",
-	}, func() float64 {
-		return float64(h.MinTime())
-	})
-	m.walTruncateDuration = prometheus.NewSummary(prometheus.SummaryOpts{
-		Name:       "prometheus_tsdb_wal_truncate_duration_seconds",
-		Help:       "Duration of WAL truncation.",
-		Objectives: map[float64]float64{},
-	})
-	m.walCorruptionsTotal = prometheus.NewCounter(prometheus.CounterOpts{
-		Name: "prometheus_tsdb_wal_corruptions_total",
-		Help: "Total number of WAL corruptions.",
-	})
-	m.samplesAppended = prometheus.NewCounter(prometheus.CounterOpts{
-		Name: "prometheus_tsdb_head_samples_appended_total",
-		Help: "Total number of appended samples.",
-	})
-	m.headTruncateFail = prometheus.NewCounter(prometheus.CounterOpts{
-		Name: "prometheus_tsdb_head_truncations_failed_total",
-		Help: "Total number of head truncations that failed.",
-	})
-	m.headTruncateTotal = prometheus.NewCounter(prometheus.CounterOpts{
-		Name: "prometheus_tsdb_head_truncations_total",
-		Help: "Total number of head truncations attempted.",
-	})
-	m.checkpointDeleteFail = prometheus.NewCounter(prometheus.CounterOpts{
-		Name: "prometheus_tsdb_checkpoint_deletions_failed_total",
-		Help: "Total number of checkpoint deletions that failed.",
-	})
-	m.checkpointDeleteTotal = prometheus.NewCounter(prometheus.CounterOpts{
-		Name: "prometheus_tsdb_checkpoint_deletions_total",
-		Help: "Total number of checkpoint deletions attempted.",
-	})
-	m.checkpointCreationFail = prometheus.NewCounter(prometheus.CounterOpts{
-		Name: "prometheus_tsdb_checkpoint_creations_failed_total",
-		Help: "Total number of checkpoint creations that failed.",
-	})
-	m.checkpointCreationTotal = prometheus.NewCounter(prometheus.CounterOpts{
-		Name: "prometheus_tsdb_checkpoint_creations_total",
-		Help: "Total number of checkpoint creations attempted.",
-	})
-	m.mmapChunkCorruptionTotal = prometheus.NewCounter(prometheus.CounterOpts{
-		Name: "prometheus_tsdb_mmap_chunk_corruptions_total",
-		Help: "Total number of m-mapped chunk corruption.",
-	})
-=======
-	cardinalityCache      *index.PostingsStats // Posting stats cache which will expire after 30sec.
-	lastPostingsStatsCall time.Duration        // Last posting stats call (PostingsCardinalityStats()) time for caching.
-}
-
-type headMetrics struct {
-	activeAppenders         prometheus.Gauge
-	series                  prometheus.GaugeFunc
-	seriesCreated           prometheus.Counter
-	seriesRemoved           prometheus.Counter
-	seriesNotFound          prometheus.Counter
-	chunks                  prometheus.Gauge
-	chunksCreated           prometheus.Counter
-	chunksRemoved           prometheus.Counter
-	gcDuration              prometheus.Summary
-	samplesAppended         prometheus.Counter
-	walTruncateDuration     prometheus.Summary
-	walCorruptionsTotal     prometheus.Counter
-	headTruncateFail        prometheus.Counter
-	headTruncateTotal       prometheus.Counter
-	checkpointDeleteFail    prometheus.Counter
-	checkpointDeleteTotal   prometheus.Counter
-	checkpointCreationFail  prometheus.Counter
-	checkpointCreationTotal prometheus.Counter
 }
 
 func newHeadMetrics(h *Head, r prometheus.Registerer) *headMetrics {
@@ -311,8 +189,11 @@
 			Name: "prometheus_tsdb_checkpoint_creations_total",
 			Help: "Total number of checkpoint creations attempted.",
 		}),
-	}
->>>>>>> e50fdbc7
+		mmapChunkCorruptionTotal: prometheus.NewCounter(prometheus.CounterOpts{
+			Name: "prometheus_tsdb_mmap_chunk_corruptions_total",
+			Help: "Total number of m-mapped chunk corruption.",
+		}),
+	}
 
 	if r != nil {
 		r.MustRegister(
@@ -334,9 +215,7 @@
 			m.checkpointDeleteTotal,
 			m.checkpointCreationFail,
 			m.checkpointCreationTotal,
-<<<<<<< HEAD
 			m.mmapChunkCorruptionTotal,
-=======
 			// Metrics bound to functions and not needed in tests
 			// can be created and registered on the spot.
 			prometheus.NewGaugeFunc(prometheus.GaugeOpts{
@@ -365,7 +244,6 @@
 				defer h.iso.appendMtx.Unlock()
 				return float64(h.iso.lastAppendID)
 			}),
->>>>>>> e50fdbc7
 		)
 	}
 	return m
@@ -428,7 +306,7 @@
 	}
 
 	var err error
-	h.chunkReadWriter, err = chunks.NewHeadReadWriter(chunkDir(chkDirRoot), pool)
+	h.chunkReadWriter, err = chunks.NewChunkDiskMapper(chunkDir(chkDirRoot), pool)
 	if err != nil {
 		return nil, err
 	}
@@ -457,12 +335,7 @@
 				unknownRefs++
 				continue
 			}
-<<<<<<< HEAD
-			_, chunkCreated := ms.append(s.T, s.V, h.chunkReadWriter)
-			if chunkCreated {
-=======
-			if _, chunkCreated := ms.append(s.T, s.V, 0); chunkCreated {
->>>>>>> e50fdbc7
+			if _, chunkCreated := ms.append(s.T, s.V, 0, h.chunkReadWriter); chunkCreated {
 				h.metrics.chunksCreated.Inc()
 				h.metrics.chunks.Inc()
 			}
@@ -758,17 +631,8 @@
 	}
 
 	level.Info(h.logger).Log("msg", "replaying WAL, this may take awhile")
-<<<<<<< HEAD
 
 	refSeries := map[uint64]*memSeries{}
-=======
-	start := time.Now()
-	// Backfill the checkpoint first if it exists.
-	dir, startFrom, err := wal.LastCheckpoint(h.wal.Dir())
-	if err != nil && err != record.ErrNotFound {
-		return errors.Wrap(err, "find last checkpoint")
-	}
->>>>>>> e50fdbc7
 	multiRef := map[uint64]uint64{}
 
 	start := time.Now()
@@ -863,6 +727,7 @@
 			}
 		}
 
+		// TODO(codesome): chunks should also store num samples.
 		ms.mmappedChunks = append(ms.mmappedChunks, &mmappedChunk{
 			ref:     chunkRef,
 			minTime: mint,
@@ -930,6 +795,7 @@
 }
 
 func (h *Head) executeOnWALSegmentReader(f func(*wal.Reader) error) error {
+	start := time.Now()
 	_, startFrom, err := wal.LastCheckpoint(h.wal.Dir())
 	if err == nil {
 		// Assumes that checkpoint was already loaded.
@@ -1384,12 +1250,8 @@
 	for i, s := range a.samples {
 		series = a.sampleSeries[i]
 		series.Lock()
-<<<<<<< HEAD
-		ok, chunkCreated := series.append(s.T, s.V, a.head.chunkReadWriter)
-=======
-		ok, chunkCreated := series.append(s.T, s.V, a.appendID)
+		ok, chunkCreated := series.append(s.T, s.V, a.appendID, a.head.chunkReadWriter)
 		series.cleanupAppendIDsBelow(a.cleanupAppendIDsBelow)
->>>>>>> e50fdbc7
 		series.pendingCommit = false
 		series.Unlock()
 
@@ -1672,40 +1534,25 @@
 	s.Unlock()
 
 	return &safeChunk{
-<<<<<<< HEAD
 		Chunk:           c.chunk,
 		s:               s,
 		cid:             int(cid),
+		isoState:        h.isoState,
 		chunkReadWriter: h.head.chunkReadWriter,
-=======
-		Chunk:    c.chunk,
-		s:        s,
-		cid:      int(cid),
-		isoState: h.isoState,
->>>>>>> e50fdbc7
 	}, nil
 }
 
 type safeChunk struct {
 	chunkenc.Chunk
-<<<<<<< HEAD
 	s               *memSeries
 	cid             int
-	chunkReadWriter *chunks.HeadReadWriter
-=======
-	s        *memSeries
-	cid      int
-	isoState *isolationState
->>>>>>> e50fdbc7
+	isoState        *isolationState
+	chunkReadWriter *chunks.ChunkDiskMapper
 }
 
 func (c *safeChunk) Iterator(reuseIter chunkenc.Iterator) chunkenc.Iterator {
 	c.s.Lock()
-<<<<<<< HEAD
-	it := c.s.iterator(c.cid, reuseIter, c.chunkReadWriter)
-=======
-	it := c.s.iterator(c.cid, c.isoState, reuseIter)
->>>>>>> e50fdbc7
+	it := c.s.iterator(c.cid, c.isoState, c.chunkReadWriter, reuseIter)
 	c.s.Unlock()
 	return it
 }
@@ -2141,17 +1988,18 @@
 	return c.maxTime
 }
 
-func (s *memSeries) cut(mint int64, chunkReadWriter *chunks.HeadReadWriter) *memChunk {
+func (s *memSeries) cut(mint int64, chunkReadWriter *chunks.ChunkDiskMapper) *memChunk {
 	if s.headChunk != nil {
 		chunkRef, err := chunkReadWriter.WriteChunk(s.ref, s.headChunk.minTime, s.headChunk.maxTime, s.headChunk.chunk)
 		if err != nil {
-			if err == chunks.ErrHeadReadWriterClosed {
+			if err == chunks.ErrChunkDiskMapperClosed {
 				// The head is being closed, hence chunkReadWriter is closed.
 				// Return the same head chunk as there wont be more samples appended anyway.
 				return s.headChunk
 			}
 			panic(err)
 		}
+		// TODO(codesome): set numSamples.
 		s.mmappedChunks = append(s.mmappedChunks, &mmappedChunk{
 			ref:     chunkRef,
 			minTime: s.headChunk.minTime,
@@ -2197,7 +2045,7 @@
 	return nil
 }
 
-func (s *memSeries) chunk(id int, chunkReadWriter *chunks.HeadReadWriter) (chunk *memChunk, garbageCollect bool) {
+func (s *memSeries) chunk(id int, chunkReadWriter *chunks.ChunkDiskMapper) (chunk *memChunk, garbageCollect bool) {
 	ix := id - s.firstChunkID
 	if ix < 0 || ix > len(s.mmappedChunks) {
 		return nil, false
@@ -2207,7 +2055,7 @@
 	}
 	chk, err := chunkReadWriter.Chunk(s.mmappedChunks[ix].ref)
 	if err != nil {
-		if err == chunks.ErrHeadReadWriterClosed {
+		if err == chunks.ErrChunkDiskMapperClosed {
 			return nil, false
 		}
 		panic(err)
@@ -2247,15 +2095,10 @@
 	return k
 }
 
-<<<<<<< HEAD
-// append adds the sample (t, v) to the series.
-func (s *memSeries) append(t int64, v float64, chunkReadWriter *chunks.HeadReadWriter) (success, chunkCreated bool) {
-=======
 // append adds the sample (t, v) to the series. The caller also has to provide
 // the appendID for isolation. (The appendID can be zero, which results in no
 // isolation for this append.)
-func (s *memSeries) append(t int64, v float64, appendID uint64) (success, chunkCreated bool) {
->>>>>>> e50fdbc7
+func (s *memSeries) append(t int64, v float64, appendID uint64, chunkReadWriter *chunks.ChunkDiskMapper) (success, chunkCreated bool) {
 	// Based on Gorilla white papers this offers near-optimal compression ratio
 	// so anything bigger that this has diminishing returns and increases
 	// the time range within which we have to decompress all samples.
@@ -2320,8 +2163,7 @@
 	return start + (max-start)/a
 }
 
-<<<<<<< HEAD
-func (s *memSeries) iterator(id int, it chunkenc.Iterator, chunkReadWriter *chunks.HeadReadWriter) chunkenc.Iterator {
+func (s *memSeries) iterator(id int, isoState *isolationState, chunkReadWriter *chunks.ChunkDiskMapper, it chunkenc.Iterator) chunkenc.Iterator {
 	c, garbageCollect := s.chunk(id, chunkReadWriter)
 	defer func() {
 		if garbageCollect {
@@ -2329,26 +2171,15 @@
 			memChunkPool.Put(c)
 		}
 	}()
-	// TODO(fabxc): Work around! A querier may have retrieved a pointer to a series' chunk,
-	// which got then garbage collected before it got accessed.
-	// We must ensure to not garbage collect as long as any readers still hold a reference.
-	// It can also be nil if the Head is being closed.
-=======
-func (s *memSeries) iterator(id int, isoState *isolationState, it chunkenc.Iterator) chunkenc.Iterator {
-	c := s.chunk(id)
+
 	// TODO(fabxc): Work around! A querier may have retrieved a pointer to a
 	// series's chunk, which got then garbage collected before it got
 	// accessed.  We must ensure to not garbage collect as long as any
 	// readers still hold a reference.
->>>>>>> e50fdbc7
 	if c == nil {
 		return chunkenc.NewNopIterator()
 	}
 
-<<<<<<< HEAD
-	if id-s.firstChunkID < len(s.mmappedChunks) {
-		return c.chunk.Iterator(it)
-=======
 	ix := id - s.firstChunkID
 
 	numSamples := c.chunk.NumSamples()
@@ -2358,11 +2189,17 @@
 		totalSamples := 0    // Total samples in this series.
 		previousSamples := 0 // Samples before this chunk.
 
-		for j, d := range s.chunks {
-			totalSamples += d.chunk.NumSamples()
+		for j, d := range s.mmappedChunks {
+			totalSamples += int(d.numSamples)
 			if j < ix {
-				previousSamples += d.chunk.NumSamples()
+				previousSamples += int(d.numSamples)
 			}
+		}
+		// mmappedChunks does not contain the last chunk. Hence check it separately.
+		if len(s.mmappedChunks) < ix {
+			previousSamples += s.headChunk.chunk.NumSamples()
+		} else {
+			totalSamples += s.headChunk.chunk.NumSamples()
 		}
 
 		// Removing the extra transactionIDs that are relevant for samples that
@@ -2392,7 +2229,7 @@
 		return chunkenc.NewNopIterator()
 	}
 
-	if id-s.firstChunkID < len(s.chunks)-1 {
+	if id-s.firstChunkID < len(s.mmappedChunks) {
 		if stopAfter == numSamples {
 			return c.chunk.Iterator(it)
 		}
@@ -2407,7 +2244,6 @@
 			i:         -1,
 			stopAfter: stopAfter,
 		}
->>>>>>> e50fdbc7
 	}
 	// Serve the last 4 samples for the last chunk from the sample buffer
 	// as their compressed bytes may be mutated by added samples.
@@ -2505,6 +2341,7 @@
 
 type mmappedChunk struct {
 	ref              uint64
+	numSamples       uint16
 	minTime, maxTime int64
 }
 
