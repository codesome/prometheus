// Copyright 2017 The Prometheus Authors
// Licensed under the Apache License, Version 2.0 (the "License");
// you may not use this file except in compliance with the License.
// You may obtain a copy of the License at
//
// http://www.apache.org/licenses/LICENSE-2.0
//
// Unless required by applicable law or agreed to in writing, software
// distributed under the License is distributed on an "AS IS" BASIS,
// WITHOUT WARRANTIES OR CONDITIONS OF ANY KIND, either express or implied.
// See the License for the specific language governing permissions and
// limitations under the License.

package tsdb

import (
	"fmt"
	"io/ioutil"
	"math"
	"os"
	"path/filepath"
	"runtime"
	"sort"
	"strconv"
	"strings"
	"sync"
	"sync/atomic"
	"time"

	"github.com/go-kit/kit/log"
	"github.com/go-kit/kit/log/level"
	"github.com/oklog/ulid"
	"github.com/pkg/errors"
	"github.com/prometheus/client_golang/prometheus"
	"github.com/prometheus/prometheus/pkg/labels"
	"github.com/prometheus/prometheus/storage"
	"github.com/prometheus/prometheus/tsdb/chunkenc"
	"github.com/prometheus/prometheus/tsdb/chunks"
	"github.com/prometheus/prometheus/tsdb/encoding"
	tsdb_errors "github.com/prometheus/prometheus/tsdb/errors"
	"github.com/prometheus/prometheus/tsdb/fileutil"
	"github.com/prometheus/prometheus/tsdb/index"
	"github.com/prometheus/prometheus/tsdb/record"
	"github.com/prometheus/prometheus/tsdb/tombstones"
	"github.com/prometheus/prometheus/tsdb/wal"
)

var (
	// ErrInvalidSample is returned if an appended sample is not valid and can't
	// be ingested.
	ErrInvalidSample = errors.New("invalid sample")
)

// Head handles reads and writes of time series data within a time window.
type Head struct {
	// Keep all 64bit atomically accessed variables at the top of this struct.
	// See https://golang.org/pkg/sync/atomic/#pkg-note-BUG for more info.
	chunkRange       int64
	numSeries        uint64
	minTime, maxTime int64 // Current min and max of the samples included in the head.
	minValidTime     int64 // Mint allowed to be added to the head. It shouldn't be lower than the maxt of the last persisted block.
	lastSeriesID     uint64

	metrics      *headMetrics
	wal          *wal.WAL
	logger       log.Logger
	appendPool   sync.Pool
	seriesPool   sync.Pool
	bytesPool    sync.Pool
	memChunkPool sync.Pool

	// All series addressable by their ID or hash.
	series         *stripeSeries
	seriesCallback SeriesLifecycleCallback

	symMtx  sync.RWMutex
	symbols map[string]struct{}
	values  map[string]stringset // Label names to possible values.

	deletedMtx sync.Mutex
	deleted    map[uint64]int // Deleted series, and what WAL segment they must be kept until.

	postings *index.MemPostings // Postings lists for terms.

	tombstones *tombstones.MemTombstones

	iso *isolation

	cardinalityMutex      sync.Mutex
	cardinalityCache      *index.PostingsStats // Posting stats cache which will expire after 30sec.
	lastPostingsStatsCall time.Duration        // Last posting stats call (PostingsCardinalityStats()) time for caching.

	// chunkDiskMapper is used to write and read Head chunks to/from disk.
	chunkDiskMapper *chunks.ChunkDiskMapper
	// chunkDirRoot is the parent directory of the chunks directory.
	chunkDirRoot string

<<<<<<< HEAD
	chunkSnapshotMtx sync.Mutex

	wg     sync.WaitGroup
	closed chan struct{}
=======
	closedMtx sync.Mutex
	closed    bool
>>>>>>> 66dfb951
}

type headMetrics struct {
	activeAppenders          prometheus.Gauge
	series                   prometheus.GaugeFunc
	seriesCreated            prometheus.Counter
	seriesRemoved            prometheus.Counter
	seriesNotFound           prometheus.Counter
	chunks                   prometheus.Gauge
	chunksCreated            prometheus.Counter
	chunksRemoved            prometheus.Counter
	gcDuration               prometheus.Summary
	samplesAppended          prometheus.Counter
	outOfBoundSamples        prometheus.Counter
	outOfOrderSamples        prometheus.Counter
	walTruncateDuration      prometheus.Summary
	walCorruptionsTotal      prometheus.Counter
	headTruncateFail         prometheus.Counter
	headTruncateTotal        prometheus.Counter
	checkpointDeleteFail     prometheus.Counter
	checkpointDeleteTotal    prometheus.Counter
	checkpointCreationFail   prometheus.Counter
	checkpointCreationTotal  prometheus.Counter
	mmapChunkCorruptionTotal prometheus.Counter
}

func newHeadMetrics(h *Head, r prometheus.Registerer) *headMetrics {
	m := &headMetrics{
		activeAppenders: prometheus.NewGauge(prometheus.GaugeOpts{
			Name: "prometheus_tsdb_head_active_appenders",
			Help: "Number of currently active appender transactions",
		}),
		series: prometheus.NewGaugeFunc(prometheus.GaugeOpts{
			Name: "prometheus_tsdb_head_series",
			Help: "Total number of series in the head block.",
		}, func() float64 {
			return float64(h.NumSeries())
		}),
		seriesCreated: prometheus.NewCounter(prometheus.CounterOpts{
			Name: "prometheus_tsdb_head_series_created_total",
			Help: "Total number of series created in the head",
		}),
		seriesRemoved: prometheus.NewCounter(prometheus.CounterOpts{
			Name: "prometheus_tsdb_head_series_removed_total",
			Help: "Total number of series removed in the head",
		}),
		seriesNotFound: prometheus.NewCounter(prometheus.CounterOpts{
			Name: "prometheus_tsdb_head_series_not_found_total",
			Help: "Total number of requests for series that were not found.",
		}),
		chunks: prometheus.NewGauge(prometheus.GaugeOpts{
			Name: "prometheus_tsdb_head_chunks",
			Help: "Total number of chunks in the head block.",
		}),
		chunksCreated: prometheus.NewCounter(prometheus.CounterOpts{
			Name: "prometheus_tsdb_head_chunks_created_total",
			Help: "Total number of chunks created in the head",
		}),
		chunksRemoved: prometheus.NewCounter(prometheus.CounterOpts{
			Name: "prometheus_tsdb_head_chunks_removed_total",
			Help: "Total number of chunks removed in the head",
		}),
		gcDuration: prometheus.NewSummary(prometheus.SummaryOpts{
			Name: "prometheus_tsdb_head_gc_duration_seconds",
			Help: "Runtime of garbage collection in the head block.",
		}),
		walTruncateDuration: prometheus.NewSummary(prometheus.SummaryOpts{
			Name: "prometheus_tsdb_wal_truncate_duration_seconds",
			Help: "Duration of WAL truncation.",
		}),
		walCorruptionsTotal: prometheus.NewCounter(prometheus.CounterOpts{
			Name: "prometheus_tsdb_wal_corruptions_total",
			Help: "Total number of WAL corruptions.",
		}),
		samplesAppended: prometheus.NewCounter(prometheus.CounterOpts{
			Name: "prometheus_tsdb_head_samples_appended_total",
			Help: "Total number of appended samples.",
		}),
		outOfBoundSamples: prometheus.NewCounter(prometheus.CounterOpts{
			Name: "prometheus_tsdb_out_of_bound_samples_total",
			Help: "Total number of out of bound samples ingestion failed attempts.",
		}),
		outOfOrderSamples: prometheus.NewCounter(prometheus.CounterOpts{
			Name: "prometheus_tsdb_out_of_order_samples_total",
			Help: "Total number of out of order samples ingestion failed attempts.",
		}),
		headTruncateFail: prometheus.NewCounter(prometheus.CounterOpts{
			Name: "prometheus_tsdb_head_truncations_failed_total",
			Help: "Total number of head truncations that failed.",
		}),
		headTruncateTotal: prometheus.NewCounter(prometheus.CounterOpts{
			Name: "prometheus_tsdb_head_truncations_total",
			Help: "Total number of head truncations attempted.",
		}),
		checkpointDeleteFail: prometheus.NewCounter(prometheus.CounterOpts{
			Name: "prometheus_tsdb_checkpoint_deletions_failed_total",
			Help: "Total number of checkpoint deletions that failed.",
		}),
		checkpointDeleteTotal: prometheus.NewCounter(prometheus.CounterOpts{
			Name: "prometheus_tsdb_checkpoint_deletions_total",
			Help: "Total number of checkpoint deletions attempted.",
		}),
		checkpointCreationFail: prometheus.NewCounter(prometheus.CounterOpts{
			Name: "prometheus_tsdb_checkpoint_creations_failed_total",
			Help: "Total number of checkpoint creations that failed.",
		}),
		checkpointCreationTotal: prometheus.NewCounter(prometheus.CounterOpts{
			Name: "prometheus_tsdb_checkpoint_creations_total",
			Help: "Total number of checkpoint creations attempted.",
		}),
		mmapChunkCorruptionTotal: prometheus.NewCounter(prometheus.CounterOpts{
			Name: "prometheus_tsdb_mmap_chunk_corruptions_total",
			Help: "Total number of memory-mapped chunk corruptions.",
		}),
	}

	if r != nil {
		r.MustRegister(
			m.activeAppenders,
			m.series,
			m.chunks,
			m.chunksCreated,
			m.chunksRemoved,
			m.seriesCreated,
			m.seriesRemoved,
			m.seriesNotFound,
			m.gcDuration,
			m.walTruncateDuration,
			m.walCorruptionsTotal,
			m.samplesAppended,
			m.outOfBoundSamples,
			m.outOfOrderSamples,
			m.headTruncateFail,
			m.headTruncateTotal,
			m.checkpointDeleteFail,
			m.checkpointDeleteTotal,
			m.checkpointCreationFail,
			m.checkpointCreationTotal,
			m.mmapChunkCorruptionTotal,
			// Metrics bound to functions and not needed in tests
			// can be created and registered on the spot.
			prometheus.NewGaugeFunc(prometheus.GaugeOpts{
				Name: "prometheus_tsdb_head_max_time",
				Help: "Maximum timestamp of the head block. The unit is decided by the library consumer.",
			}, func() float64 {
				return float64(h.MaxTime())
			}),
			prometheus.NewGaugeFunc(prometheus.GaugeOpts{
				Name: "prometheus_tsdb_head_min_time",
				Help: "Minimum time bound of the head block. The unit is decided by the library consumer.",
			}, func() float64 {
				return float64(h.MinTime())
			}),
			prometheus.NewGaugeFunc(prometheus.GaugeOpts{
				Name: "prometheus_tsdb_isolation_low_watermark",
				Help: "The lowest TSDB append ID that is still referenced.",
			}, func() float64 {
				return float64(h.iso.lowWatermark())
			}),
			prometheus.NewGaugeFunc(prometheus.GaugeOpts{
				Name: "prometheus_tsdb_isolation_high_watermark",
				Help: "The highest TSDB append ID that has been given out.",
			}, func() float64 {
				return float64(h.iso.lastAppendID())
			}),
		)
	}
	return m
}

const cardinalityCacheExpirationTime = time.Duration(30) * time.Second

// PostingsCardinalityStats returns top 10 highest cardinality stats By label and value names.
func (h *Head) PostingsCardinalityStats(statsByLabelName string) *index.PostingsStats {
	h.cardinalityMutex.Lock()
	defer h.cardinalityMutex.Unlock()
	currentTime := time.Duration(time.Now().Unix()) * time.Second
	seconds := currentTime - h.lastPostingsStatsCall
	if seconds > cardinalityCacheExpirationTime {
		h.cardinalityCache = nil
	}
	if h.cardinalityCache != nil {
		return h.cardinalityCache
	}
	h.cardinalityCache = h.postings.Stats(statsByLabelName)
	h.lastPostingsStatsCall = time.Duration(time.Now().Unix()) * time.Second

	return h.cardinalityCache
}

// NewHead opens the head block in dir.
// stripeSize sets the number of entries in the hash map, it must be a power of 2.
// A larger stripeSize will allocate more memory up-front, but will increase performance when handling a large number of series.
// A smaller stripeSize reduces the memory allocated, but can decrease performance with large number of series.
func NewHead(r prometheus.Registerer, l log.Logger, wal *wal.WAL, chunkRange int64, chkDirRoot string, pool chunkenc.Pool, stripeSize int, seriesCallback SeriesLifecycleCallback) (*Head, error) {
	if l == nil {
		l = log.NewNopLogger()
	}
	if chunkRange < 1 {
		return nil, errors.Errorf("invalid chunk range %d", chunkRange)
	}
	if seriesCallback == nil {
		seriesCallback = &noopSeriesLifecycleCallback{}
	}
	h := &Head{
		wal:        wal,
		logger:     l,
		chunkRange: chunkRange,
		minTime:    math.MaxInt64,
		maxTime:    math.MinInt64,
		series:     newStripeSeries(stripeSize, seriesCallback),
		values:     map[string]stringset{},
		symbols:    map[string]struct{}{},
		postings:   index.NewUnorderedMemPostings(),
		tombstones: tombstones.NewMemTombstones(),
		iso:        newIsolation(),
		deleted:    map[uint64]int{},
		memChunkPool: sync.Pool{
			New: func() interface{} {
				return &memChunk{}
			},
		},
<<<<<<< HEAD
		chunkDirRoot: chkDirRoot,
		closed:       make(chan struct{}),
=======
		chunkDirRoot:   chkDirRoot,
		seriesCallback: seriesCallback,
>>>>>>> 66dfb951
	}
	h.metrics = newHeadMetrics(h, r)

	if pool == nil {
		pool = chunkenc.NewPool()
	}

	var err error
	h.chunkDiskMapper, err = chunks.NewChunkDiskMapper(mmappedChunksDir(chkDirRoot), pool)
	if err != nil {
		return nil, err
	}

	return h, nil
}

func mmappedChunksDir(dir string) string { return filepath.Join(dir, "chunks_head") }

// processWALSamples adds a partition of samples it receives to the head and passes
// them on to other workers.
// Samples before the mint timestamp are discarded.
func (h *Head) processWALSamples(
	minValidTime int64,
	input <-chan []record.RefSample, output chan<- []record.RefSample,
) (unknownRefs uint64) {
	defer close(output)

	// Mitigate lock contention in getByID.
	refSeries := map[uint64]*memSeries{}

	mint, maxt := int64(math.MaxInt64), int64(math.MinInt64)

	for samples := range input {
		for _, s := range samples {
			if s.T < minValidTime {
				continue
			}
			ms := refSeries[s.Ref]
			if ms == nil {
				ms = h.series.getByID(s.Ref)
				if ms == nil {
					unknownRefs++
					continue
				}
				refSeries[s.Ref] = ms
			}
			if _, chunkCreated := ms.append(s.T, s.V, 0, h.chunkDiskMapper); chunkCreated {
				h.metrics.chunksCreated.Inc()
				h.metrics.chunks.Inc()
			}
			if s.T > maxt {
				maxt = s.T
			}
			if s.T < mint {
				mint = s.T
			}
		}
		output <- samples
	}
	h.updateMinMaxTime(mint, maxt)

	return unknownRefs
}

func (h *Head) updateMinMaxTime(mint, maxt int64) {
	for {
		lt := h.MinTime()
		if mint >= lt {
			break
		}
		if atomic.CompareAndSwapInt64(&h.minTime, lt, mint) {
			break
		}
	}
	for {
		ht := h.MaxTime()
		if maxt <= ht {
			break
		}
		if atomic.CompareAndSwapInt64(&h.maxTime, ht, maxt) {
			break
		}
	}
}

func (h *Head) loadWAL(r *wal.Reader, multiRef map[uint64]uint64, refSeries map[uint64]*memSeries, mmappedChunks map[uint64][]*mmappedChunk) (err error) {
	// Track number of samples that referenced a series we don't know about
	// for error reporting.
	var unknownRefs uint64

	// Start workers that each process samples for a partition of the series ID space.
	// They are connected through a ring of channels which ensures that all sample batches
	// read from the WAL are processed in order.
	var (
		wg      sync.WaitGroup
		n       = runtime.GOMAXPROCS(0)
		inputs  = make([]chan []record.RefSample, n)
		outputs = make([]chan []record.RefSample, n)

		dec    record.Decoder
		shards = make([][]record.RefSample, n)

		decoded                      = make(chan interface{}, 10)
		decodeErr, seriesCreationErr error
		seriesPool                   = sync.Pool{
			New: func() interface{} {
				return []record.RefSeries{}
			},
		}
		samplesPool = sync.Pool{
			New: func() interface{} {
				return []record.RefSample{}
			},
		}
		tstonesPool = sync.Pool{
			New: func() interface{} {
				return []tombstones.Stone{}
			},
		}
	)

	defer func() {
		// For CorruptionErr ensure to terminate all workers before exiting.
		_, ok := err.(*wal.CorruptionErr)
		if ok || seriesCreationErr != nil {
			for i := 0; i < n; i++ {
				close(inputs[i])
				for range outputs[i] {
				}
			}
			wg.Wait()
		}
	}()

	wg.Add(n)
	for i := 0; i < n; i++ {
		outputs[i] = make(chan []record.RefSample, 300)
		inputs[i] = make(chan []record.RefSample, 300)

		go func(input <-chan []record.RefSample, output chan<- []record.RefSample) {
			unknown := h.processWALSamples(h.minValidTime, input, output)
			atomic.AddUint64(&unknownRefs, unknown)
			wg.Done()
		}(inputs[i], outputs[i])
	}

	go func() {
		defer close(decoded)
		for r.Next() {
			rec := r.Record()
			switch dec.Type(rec) {
			case record.Series:
				series := seriesPool.Get().([]record.RefSeries)[:0]
				series, err = dec.Series(rec, series)
				if err != nil {
					decodeErr = &wal.CorruptionErr{
						Err:     errors.Wrap(err, "decode series"),
						Segment: r.Segment(),
						Offset:  r.Offset(),
					}
					return
				}
				decoded <- series
			case record.Samples:
				samples := samplesPool.Get().([]record.RefSample)[:0]
				samples, err = dec.Samples(rec, samples)
				if err != nil {
					decodeErr = &wal.CorruptionErr{
						Err:     errors.Wrap(err, "decode samples"),
						Segment: r.Segment(),
						Offset:  r.Offset(),
					}
					return
				}
				decoded <- samples
			case record.Tombstones:
				tstones := tstonesPool.Get().([]tombstones.Stone)[:0]
				tstones, err = dec.Tombstones(rec, tstones)
				if err != nil {
					decodeErr = &wal.CorruptionErr{
						Err:     errors.Wrap(err, "decode tombstones"),
						Segment: r.Segment(),
						Offset:  r.Offset(),
					}
					return
				}
				decoded <- tstones
			default:
				decodeErr = &wal.CorruptionErr{
					Err:     errors.Errorf("invalid record type %v", dec.Type(rec)),
					Segment: r.Segment(),
					Offset:  r.Offset(),
				}
				return
			}
		}
	}()

Outer:
	for d := range decoded {
		switch v := d.(type) {
		case []record.RefSeries:
			for _, s := range v {
<<<<<<< HEAD
				series, created := h.getOrCreateWithID(s.Ref, s.Labels.Hash(), s.Labels)
				if !created {
					// There's already a different ref for this series.
					multiRef[s.Ref] = series.ref
=======
				series, created, err := h.getOrCreateWithID(s.Ref, s.Labels.Hash(), s.Labels)
				if err != nil {
					seriesCreationErr = err
					break Outer
>>>>>>> 66dfb951
				}

				mmc := mmappedChunks[series.ref]
				if len(series.mmappedChunks) == 0 && len(mmc) > 0 {
					series.mmappedChunks = mmc

					h.metrics.chunks.Add(float64(len(series.mmappedChunks)))
					h.metrics.chunksCreated.Add(float64(len(series.mmappedChunks)))

					if len(series.mmappedChunks) > 0 {
						h.updateMinMaxTime(series.minTime(), series.maxTime())
					}
				} else if len(mmc) > 0 && len(series.mmappedChunks) > 0 &&
					series.mmappedChunks[len(series.mmappedChunks)-1].maxTime > mmc[len(mmc)-1].maxTime {
					// These new m-mapped chunks in the future for the same series.
					// Hence replace the old m-mapped chunks with new chunks.

					if overlapsClosedInterval(
						series.mmappedChunks[0].minTime,
						series.mmappedChunks[len(series.mmappedChunks)-1].maxTime,
						mmc[0].minTime,
						mmc[len(mmc)-1].maxTime,
					) {
						// TOOD(codesome) return this instead.
						panic("overlapping mmapped chunks")
					}

					h.metrics.chunksCreated.Add(float64(len(mmc)))
					h.metrics.chunksRemoved.Add(float64(len(series.mmappedChunks)))
					h.metrics.chunks.Add(float64(len(mmc) - len(series.mmappedChunks)))

					series.mmappedChunks = mmc

					if series.headChunk != nil && mmc[len(mmc)-1].maxTime >= series.headChunk.minTime {
						// The head chunk was completed and was m-mapped after taking the snapshot.
						// Hence remove this chunk.
						series.nextAt = 0
						series.headChunk = nil
						series.app = nil
					}

				}

				if h.lastSeriesID < s.Ref {
					h.lastSeriesID = s.Ref
				}
			}
			//lint:ignore SA6002 relax staticcheck verification.
			seriesPool.Put(v)
		case []record.RefSample:
			samples := v
			// We split up the samples into chunks of 5000 samples or less.
			// With O(300 * #cores) in-flight sample batches, large scrapes could otherwise
			// cause thousands of very large in flight buffers occupying large amounts
			// of unused memory.
			for len(samples) > 0 {
				m := 5000
				if len(samples) < m {
					m = len(samples)
				}
				for i := 0; i < n; i++ {
					var buf []record.RefSample
					select {
					case buf = <-outputs[i]:
					default:
					}
					shards[i] = buf[:0]
				}
				for _, sam := range samples[:m] {
					if r, ok := multiRef[sam.Ref]; ok {
						sam.Ref = r
					}
					mod := sam.Ref % uint64(n)
					shards[mod] = append(shards[mod], sam)
				}
				for i := 0; i < n; i++ {
					inputs[i] <- shards[i]
				}
				samples = samples[m:]
			}
			//lint:ignore SA6002 relax staticcheck verification.
			samplesPool.Put(v)
		case []tombstones.Stone:
			for _, s := range v {
				for _, itv := range s.Intervals {
					if itv.Maxt < h.minValidTime {
						continue
					}
					if m := h.series.getByID(s.Ref); m == nil {
						unknownRefs++
						continue
					}
					h.tombstones.AddInterval(s.Ref, itv)
				}
			}
			//lint:ignore SA6002 relax staticcheck verification.
			tstonesPool.Put(v)
		default:
			panic(fmt.Errorf("unexpected decoded type: %T", d))
		}
	}

	if decodeErr != nil {
		return decodeErr
	}
	if seriesCreationErr != nil {
		// Drain the channel to unblock the goroutine.
		for range decoded {
		}
		return seriesCreationErr
	}

	// Signal termination to each worker and wait for it to close its output channel.
	for i := 0; i < n; i++ {
		close(inputs[i])
		for range outputs[i] {
		}
	}
	wg.Wait()

	if r.Err() != nil {
		return errors.Wrap(r.Err(), "read records")
	}

	if unknownRefs > 0 {
		level.Warn(h.logger).Log("msg", "Unknown series references", "count", unknownRefs)
	}
	return nil
}

// Init loads data from the write ahead log and prepares the head for writes.
// It should be called before using an appender so that it
// limits the ingested samples to the head min valid time.
func (h *Head) Init(minValidTime int64) error {
	h.minValidTime = minValidTime
	defer h.postings.EnsureOrder()
	defer h.gc() // After loading the wal remove the obsolete data from the head.

	if h.wal == nil {
		return nil
	}

	level.Info(h.logger).Log("msg", "Replaying WAL and on-disk memory mappable chunks if any, this may take a while")
	start := time.Now()

	s := time.Now()
	snapIdx, snapOffset, refSeries, err := h.loadChunkSnapshot()
	if err != nil {
		return nil
	}
	level.Info(h.logger).Log("msg", "chunk snapshot loading time", "duration", time.Since(s).String())

	s = time.Now()
	mmappedChunks, err := h.loadMmappedChunks(refSeries)
	if err != nil {
		level.Error(h.logger).Log("msg", "Loading on-disk chunks failed", "err", err)
		if _, ok := errors.Cause(err).(*chunks.CorruptionErr); ok {
			h.metrics.mmapChunkCorruptionTotal.Inc()
		}
		// If this fails, data will be recovered from WAL.
		// Hence we wont lose any data (given WAL is not corrupt).
		h.removeCorruptedMmappedChunks(err, refSeries)
	}
	level.Info(h.logger).Log("msg", "m-mapped chunks loading time", "duration", time.Since(s).String())

	s = time.Now()
	multiRef := map[uint64]uint64{}
	// Backfill the checkpoint first if it exists.
	dir, startFrom, err := wal.LastCheckpoint(h.wal.Dir())
	if err != nil && err != record.ErrNotFound {
		return errors.Wrap(err, "find last checkpoint")
	}
	if err == nil {
		sr, err := wal.NewSegmentsReader(dir)
		if err != nil {
			return errors.Wrap(err, "open checkpoint")
		}
		defer func() {
			if err := sr.Close(); err != nil {
				level.Warn(h.logger).Log("msg", "Error while closing the wal segments reader", "err", err)
			}
		}()

		// A corrupted checkpoint is a hard error for now and requires user
		// intervention. There's likely little data that can be recovered anyway.
		if err := h.loadWAL(wal.NewReader(sr), multiRef, refSeries, mmappedChunks); err != nil {
			return errors.Wrap(err, "backfill checkpoint")
		}
		startFrom++
		level.Info(h.logger).Log("msg", "WAL checkpoint loaded")
	}

	if snapIdx > startFrom {
		startFrom = snapIdx
	}

	// Find the last segment.
	_, last, err := h.wal.Segments()
	if err != nil {
		return errors.Wrap(err, "finding WAL segments")
	}

	// Backfill segments from the most recent checkpoint onwards.
	for i := startFrom; i <= last; i++ {
		s, err := wal.OpenReadSegment(wal.SegmentName(h.wal.Dir(), i))
		if err != nil {
			return errors.Wrap(err, fmt.Sprintf("open WAL segment: %d", i))
		}

		var sr *wal.SegmentBufReader
		if i == snapIdx {
			sr, err = wal.NewSegmentBufReaderWithOffset(snapOffset, s)
			if err != nil {
				return errors.Wrap(err, "segment reader with offset")
			}
		} else {
			sr = wal.NewSegmentBufReader(s)
		}

		err = h.loadWAL(wal.NewReader(sr), multiRef, refSeries, mmappedChunks)
		if err := sr.Close(); err != nil {
			level.Warn(h.logger).Log("msg", "Error while closing the wal segments reader", "err", err)
		}
		if err != nil {
			return err
		}
		level.Info(h.logger).Log("msg", "WAL segment loaded", "segment", i, "maxSegment", last)
	}

	level.Info(h.logger).Log("msg", "remaining checkpoint/WAL loading time", "duration", time.Since(s).String())

	level.Info(h.logger).Log("msg", "WAL replay completed", "duration", time.Since(start).String())

	return nil
}

func (h *Head) loadChunkSnapshot() (int, int, map[uint64]*memSeries, error) {
	dir, snapIdx, snapOffset, err := LastChunkSnapshot(h.chunkDirRoot)
	if err != nil {
		if err == record.ErrNotFound {
			return snapIdx, snapOffset, nil, nil
		}
		return snapIdx, snapOffset, nil, errors.Wrap(err, "find last chunk snapshot")
	}

	start := time.Now()
	sr, err := wal.NewSegmentsReader(dir)
	if err != nil {
		return snapIdx, snapOffset, nil, errors.Wrap(err, "open chunk snapshot")
	}
	defer func() {
		if err := sr.Close(); err != nil {
			level.Warn(h.logger).Log("msg", "error while closing the wal segments reader", "err", err)
		}
	}()

	var (
		count            = 0
		unknownRefs      = int64(0)
		n                = runtime.GOMAXPROCS(0)
		wg               sync.WaitGroup
		recordChan       = make(chan chunkSnapshotRecord, 5*n)
		shardedRefSeries = make([]map[uint64]*memSeries, n)
	)

	wg.Add(n)
	for i := 0; i < n; i++ {
		go func(idx int, rc <-chan chunkSnapshotRecord) {
			defer wg.Done()

			shardedRefSeries[idx] = make(map[uint64]*memSeries)
			localRefSeries := shardedRefSeries[idx]

			for csr := range rc {
				series, _ := h.getOrCreateWithID(csr.ref, csr.lset.Hash(), csr.lset)
				localRefSeries[csr.ref] = series
				if h.lastSeriesID < series.ref {
					h.lastSeriesID = series.ref
				}

				series.chunkRange = csr.chunkRange
				series.nextAt = csr.mc.maxTime // This will create a new chunk on append.
				series.headChunk = csr.mc

				app, err := series.headChunk.chunk.Appender()
				if err != nil {
					// TODO(codesome): return this.
					panic(err)
				}
				series.app = app

				h.updateMinMaxTime(csr.mc.minTime, csr.mc.maxTime)
			}
		}(i, recordChan)
	}

	r := wal.NewReader(sr)
	var loopErr error
	for r.Next() {
		count++

		csr, err := decodeSeriesWithLastChunk(r.Record())
		if err != nil {
			loopErr = errors.Wrap(err, "decode last chunk")
			break
		}

		recordChan <- csr
	}
	close(recordChan)
	wg.Wait()

	if loopErr != nil {
		return -1, -1, nil, loopErr
	}

	refSeries := make(map[uint64]*memSeries, count)
	for _, shard := range shardedRefSeries {
		for k, v := range shard {
			refSeries[k] = v
		}
	}

	elapsed := time.Since(start)
	level.Info(h.logger).Log("msg", "chunk snapshot loaded", "dir", dir, "num_series", count, "duration", elapsed.String())
	if unknownRefs > 0 {
		level.Warn(h.logger).Log("msg", "unknown series references during chunk snapshot replay", "count", unknownRefs)
	}

	return snapIdx, snapOffset, refSeries, nil
}

func (h *Head) loadMmappedChunks(refSeries map[uint64]*memSeries) (map[uint64][]*mmappedChunk, error) {
	mmappedChunks := map[uint64][]*mmappedChunk{}
	if err := h.chunkDiskMapper.IterateAllChunks(func(seriesRef, chunkRef uint64, mint, maxt int64, numSamples uint16) error {
		if maxt < h.minValidTime {
			return nil
		}

		ms, ok := refSeries[seriesRef]
		if !ok {
			slice := mmappedChunks[seriesRef]
			if len(slice) > 0 && slice[len(slice)-1].maxTime >= mint {
				return errors.Errorf("out of sequence m-mapped chunk for series ref %d", seriesRef)
			}

			slice = append(slice, &mmappedChunk{
				ref:        chunkRef,
				minTime:    mint,
				maxTime:    maxt,
				numSamples: numSamples,
			})
			mmappedChunks[seriesRef] = slice
			return nil
		}

		if len(ms.mmappedChunks) > 0 && ms.mmappedChunks[len(ms.mmappedChunks)-1].maxTime >= mint {
			return errors.Errorf("out of sequence m-mapped chunk for series ref %d", seriesRef)
		}

		h.metrics.chunks.Inc()
		h.metrics.chunksCreated.Inc()
		ms.mmappedChunks = append(ms.mmappedChunks, &mmappedChunk{
			ref:        chunkRef,
			minTime:    mint,
			maxTime:    maxt,
			numSamples: numSamples,
		})
		if ms.headChunk != nil && maxt >= ms.headChunk.minTime {
			// The head chunk was completed and was mmapped after taking the snapshot.
			// Hence remove this chunk.
			ms.nextAt = 0
			ms.headChunk = nil
			ms.app = nil
		}
		return nil
	}); err != nil {
		return nil, errors.Wrap(err, "iterate on on-disk chunks")
	}
	return mmappedChunks, nil
}

// removeCorruptedMmappedChunks attempts to delete the corrupted mmapped chunks and if it fails, it clears all the previously
// loaded mmapped chunks.
func (h *Head) removeCorruptedMmappedChunks(err error, refSeries map[uint64]*memSeries) map[uint64][]*mmappedChunk {
	level.Info(h.logger).Log("msg", "Deleting mmapped chunk files")

	if err := h.chunkDiskMapper.DeleteCorrupted(err); err != nil {
		level.Info(h.logger).Log("msg", "Deletion of mmap chunk files failed, discarding chunk files completely", "err", err)
		return map[uint64][]*mmappedChunk{}
	}

	level.Info(h.logger).Log("msg", "Deletion of mmap chunk files successful, reattempting m-mapping the on-disk chunks")
	mmappedChunks, err := h.loadMmappedChunks(refSeries)
	if err != nil {
		level.Error(h.logger).Log("msg", "Loading on-disk chunks failed, discarding chunk files completely", "err", err)
		mmappedChunks = map[uint64][]*mmappedChunk{}
	}

	return mmappedChunks
}

// Truncate removes old data before mint from the head.
func (h *Head) Truncate(mint int64) (err error) {
	h.chunkSnapshotMtx.Lock()
	defer h.chunkSnapshotMtx.Unlock()

	defer func() {
		if err != nil {
			h.metrics.headTruncateFail.Inc()
		}
	}()
	initialize := h.MinTime() == math.MaxInt64

	if h.MinTime() >= mint && !initialize {
		return nil
	}
	atomic.StoreInt64(&h.minTime, mint)
	atomic.StoreInt64(&h.minValidTime, mint)

	// Ensure that max time is at least as high as min time.
	for h.MaxTime() < mint {
		atomic.CompareAndSwapInt64(&h.maxTime, h.MaxTime(), mint)
	}

	// This was an initial call to Truncate after loading blocks on startup.
	// We haven't read back the WAL yet, so do not attempt to truncate it.
	if initialize {
		return nil
	}

	h.metrics.headTruncateTotal.Inc()
	start := time.Now()

	h.gc()
	level.Info(h.logger).Log("msg", "Head GC completed", "duration", time.Since(start))
	h.metrics.gcDuration.Observe(time.Since(start).Seconds())

	// Truncate the chunk m-mapper.
	if err := h.chunkDiskMapper.Truncate(mint); err != nil {
		return errors.Wrap(err, "truncate chunks.HeadReadWriter")
	}

	if h.wal == nil {
		return nil
	}
	start = time.Now()

	first, last, err := h.wal.Segments()
	if err != nil {
		return errors.Wrap(err, "get segment range")
	}
	// Start a new segment, so low ingestion volume TSDB don't have more WAL than
	// needed.
	err = h.wal.NextSegment()
	if err != nil {
		return errors.Wrap(err, "next segment")
	}
	last-- // Never consider last segment for checkpoint.
	if last < 0 {
		return nil // no segments yet.
	}
	// The lower two thirds of segments should contain mostly obsolete samples.
	// If we have less than two segments, it's not worth checkpointing yet.
	// With the default 2h blocks, this will keeping up to around 3h worth
	// of WAL segments.
	last = first + (last-first)*2/3
	if last <= first {
		return nil
	}

	keep := func(id uint64) bool {
		if h.series.getByID(id) != nil {
			return true
		}
		h.deletedMtx.Lock()
		_, ok := h.deleted[id]
		h.deletedMtx.Unlock()
		return ok
	}
	h.metrics.checkpointCreationTotal.Inc()
	if _, err = wal.Checkpoint(h.wal, first, last, keep, mint); err != nil {
		h.metrics.checkpointCreationFail.Inc()
		return errors.Wrap(err, "create checkpoint")
	}
	if err := h.wal.Truncate(last + 1); err != nil {
		// If truncating fails, we'll just try again at the next checkpoint.
		// Leftover segments will just be ignored in the future if there's a checkpoint
		// that supersedes them.
		level.Error(h.logger).Log("msg", "truncating segments failed", "err", err)
	}

	// The checkpoint is written and segments before it is truncated, so we no
	// longer need to track deleted series that are before it.
	h.deletedMtx.Lock()
	for ref, segment := range h.deleted {
		if segment < first {
			delete(h.deleted, ref)
		}
	}
	h.deletedMtx.Unlock()

	h.metrics.checkpointDeleteTotal.Inc()
	if err := wal.DeleteCheckpoints(h.wal.Dir(), last); err != nil {
		// Leftover old checkpoints do not cause problems down the line beyond
		// occupying disk space.
		// They will just be ignored since a higher checkpoint exists.
		level.Error(h.logger).Log("msg", "delete old checkpoints", "err", err)
		h.metrics.checkpointDeleteFail.Inc()
	}
	h.metrics.walTruncateDuration.Observe(time.Since(start).Seconds())

	level.Info(h.logger).Log("msg", "WAL checkpoint complete",
		"first", first, "last", last, "duration", time.Since(start))

	return nil
}

// initTime initializes a head with the first timestamp. This only needs to be called
// for a completely fresh head with an empty WAL.
// Returns true if the initialization took an effect.
func (h *Head) initTime(t int64) (initialized bool) {
	if !atomic.CompareAndSwapInt64(&h.minTime, math.MaxInt64, t) {
		return false
	}
	// Ensure that max time is initialized to at least the min time we just set.
	// Concurrent appenders may already have set it to a higher value.
	atomic.CompareAndSwapInt64(&h.maxTime, math.MinInt64, t)

	return true
}

type Stats struct {
	NumSeries         uint64
	MinTime, MaxTime  int64
	IndexPostingStats *index.PostingsStats
}

// Stats returns important current HEAD statistics. Note that it is expensive to
// calculate these.
func (h *Head) Stats(statsByLabelName string) *Stats {
	return &Stats{
		NumSeries:         h.NumSeries(),
		MaxTime:           h.MaxTime(),
		MinTime:           h.MinTime(),
		IndexPostingStats: h.PostingsCardinalityStats(statsByLabelName),
	}
}

type RangeHead struct {
	head       *Head
	mint, maxt int64
}

// NewRangeHead returns a *RangeHead.
func NewRangeHead(head *Head, mint, maxt int64) *RangeHead {
	return &RangeHead{
		head: head,
		mint: mint,
		maxt: maxt,
	}
}

func (h *RangeHead) Index() (IndexReader, error) {
	return h.head.indexRange(h.mint, h.maxt), nil
}

func (h *RangeHead) Chunks() (ChunkReader, error) {
	return h.head.chunksRange(h.mint, h.maxt, h.head.iso.State())
}

func (h *RangeHead) Tombstones() (tombstones.Reader, error) {
	return h.head.tombstones, nil
}

func (h *RangeHead) MinTime() int64 {
	return h.mint
}

func (h *RangeHead) MaxTime() int64 {
	return h.maxt
}

func (h *RangeHead) NumSeries() uint64 {
	return h.head.NumSeries()
}

func (h *RangeHead) Meta() BlockMeta {
	return BlockMeta{
		MinTime: h.MinTime(),
		MaxTime: h.MaxTime(),
		ULID:    h.head.Meta().ULID,
		Stats: BlockStats{
			NumSeries: h.NumSeries(),
		},
	}
}

// initAppender is a helper to initialize the time bounds of the head
// upon the first sample it receives.
type initAppender struct {
	app  storage.Appender
	head *Head
}

func (a *initAppender) Add(lset labels.Labels, t int64, v float64) (uint64, error) {
	if a.app != nil {
		return a.app.Add(lset, t, v)
	}
	a.head.initTime(t)
	a.app = a.head.appender()

	return a.app.Add(lset, t, v)
}

func (a *initAppender) AddFast(ref uint64, t int64, v float64) error {
	if a.app == nil {
		return storage.ErrNotFound
	}
	return a.app.AddFast(ref, t, v)
}

func (a *initAppender) Commit() error {
	if a.app == nil {
		return nil
	}
	return a.app.Commit()
}

func (a *initAppender) Rollback() error {
	if a.app == nil {
		return nil
	}
	return a.app.Rollback()
}

// Appender returns a new Appender on the database.
func (h *Head) Appender() storage.Appender {
	h.metrics.activeAppenders.Inc()

	// The head cache might not have a starting point yet. The init appender
	// picks up the first appended timestamp as the base.
	if h.MinTime() == math.MaxInt64 {
		return &initAppender{
			head: h,
		}
	}
	return h.appender()
}

func (h *Head) appender() *headAppender {
	appendID := h.iso.newAppendID()
	cleanupAppendIDsBelow := h.iso.lowWatermark()

	return &headAppender{
		head: h,
		// Set the minimum valid time to whichever is greater the head min valid time or the compaction window.
		// This ensures that no samples will be added within the compaction window to avoid races.
		minValidTime:          max(atomic.LoadInt64(&h.minValidTime), h.MaxTime()-h.chunkRange/2),
		mint:                  math.MaxInt64,
		maxt:                  math.MinInt64,
		samples:               h.getAppendBuffer(),
		sampleSeries:          h.getSeriesBuffer(),
		appendID:              appendID,
		cleanupAppendIDsBelow: cleanupAppendIDsBelow,
	}
}

func max(a, b int64) int64 {
	if a > b {
		return a
	}
	return b
}

func (h *Head) getAppendBuffer() []record.RefSample {
	b := h.appendPool.Get()
	if b == nil {
		return make([]record.RefSample, 0, 512)
	}
	return b.([]record.RefSample)
}

func (h *Head) putAppendBuffer(b []record.RefSample) {
	//lint:ignore SA6002 safe to ignore and actually fixing it has some performance penalty.
	h.appendPool.Put(b[:0])
}

func (h *Head) getSeriesBuffer() []*memSeries {
	b := h.seriesPool.Get()
	if b == nil {
		return make([]*memSeries, 0, 512)
	}
	return b.([]*memSeries)
}

func (h *Head) putSeriesBuffer(b []*memSeries) {
	//lint:ignore SA6002 safe to ignore and actually fixing it has some performance penalty.
	h.seriesPool.Put(b[:0])
}

func (h *Head) getBytesBuffer() []byte {
	b := h.bytesPool.Get()
	if b == nil {
		return make([]byte, 0, 1024)
	}
	return b.([]byte)
}

func (h *Head) putBytesBuffer(b []byte) {
	//lint:ignore SA6002 safe to ignore and actually fixing it has some performance penalty.
	h.bytesPool.Put(b[:0])
}

type headAppender struct {
	head         *Head
	minValidTime int64 // No samples below this timestamp are allowed.
	mint, maxt   int64

	series       []record.RefSeries
	samples      []record.RefSample
	sampleSeries []*memSeries

	appendID, cleanupAppendIDsBelow uint64
}

func (a *headAppender) Add(lset labels.Labels, t int64, v float64) (uint64, error) {
	if t < a.minValidTime {
		a.head.metrics.outOfBoundSamples.Inc()
		return 0, storage.ErrOutOfBounds
	}

	// Ensure no empty labels have gotten through.
	lset = lset.WithoutEmpty()

	if len(lset) == 0 {
		return 0, errors.Wrap(ErrInvalidSample, "empty labelset")
	}

	if l, dup := lset.HasDuplicateLabelNames(); dup {
		return 0, errors.Wrap(ErrInvalidSample, fmt.Sprintf(`label name "%s" is not unique`, l))
	}

	s, created, err := a.head.getOrCreate(lset.Hash(), lset)
	if err != nil {
		return 0, err
	}
	if created {
		a.series = append(a.series, record.RefSeries{
			Ref:    s.ref,
			Labels: lset,
		})
	}
	return s.ref, a.AddFast(s.ref, t, v)
}

func (a *headAppender) AddFast(ref uint64, t int64, v float64) error {
	if t < a.minValidTime {
		a.head.metrics.outOfBoundSamples.Inc()
		return storage.ErrOutOfBounds
	}

	s := a.head.series.getByID(ref)
	if s == nil {
		return errors.Wrap(storage.ErrNotFound, "unknown series")
	}
	s.Lock()
	if err := s.appendable(t, v); err != nil {
		s.Unlock()
		if err == storage.ErrOutOfOrderSample {
			a.head.metrics.outOfOrderSamples.Inc()
		}
		return err
	}
	s.pendingCommit = true
	s.Unlock()

	if t < a.mint {
		a.mint = t
	}
	if t > a.maxt {
		a.maxt = t
	}

	a.samples = append(a.samples, record.RefSample{
		Ref: ref,
		T:   t,
		V:   v,
	})
	a.sampleSeries = append(a.sampleSeries, s)
	return nil
}

func (a *headAppender) log() error {
	if a.head.wal == nil {
		return nil
	}

	buf := a.head.getBytesBuffer()
	defer func() { a.head.putBytesBuffer(buf) }()

	var rec []byte
	var enc record.Encoder

	if len(a.series) > 0 {
		rec = enc.Series(a.series, buf)
		buf = rec[:0]

		if err := a.head.wal.Log(rec); err != nil {
			return errors.Wrap(err, "log series")
		}
	}
	if len(a.samples) > 0 {
		rec = enc.Samples(a.samples, buf)
		buf = rec[:0]

		if err := a.head.wal.Log(rec); err != nil {
			return errors.Wrap(err, "log samples")
		}
	}
	return nil
}

func (a *headAppender) Commit() error {
	if err := a.log(); err != nil {
		//nolint: errcheck
		a.Rollback() // Most likely the same error will happen again.
		return errors.Wrap(err, "write to WAL")
	}

	defer a.head.metrics.activeAppenders.Dec()
	defer a.head.putAppendBuffer(a.samples)
	defer a.head.putSeriesBuffer(a.sampleSeries)
	defer a.head.iso.closeAppend(a.appendID)

	total := len(a.samples)
	var series *memSeries
	for i, s := range a.samples {
		series = a.sampleSeries[i]
		series.Lock()
		ok, chunkCreated := series.append(s.T, s.V, a.appendID, a.head.chunkDiskMapper)
		series.cleanupAppendIDsBelow(a.cleanupAppendIDsBelow)
		series.pendingCommit = false
		series.Unlock()

		if !ok {
			total--
			a.head.metrics.outOfOrderSamples.Inc()
		}
		if chunkCreated {
			a.head.metrics.chunks.Inc()
			a.head.metrics.chunksCreated.Inc()
		}
	}

	a.head.metrics.samplesAppended.Add(float64(total))
	a.head.updateMinMaxTime(a.mint, a.maxt)

	return nil
}

func (a *headAppender) Rollback() error {
	defer a.head.metrics.activeAppenders.Dec()
	defer a.head.iso.closeAppend(a.appendID)
	defer a.head.putSeriesBuffer(a.sampleSeries)

	var series *memSeries
	for i := range a.samples {
		series = a.sampleSeries[i]
		series.Lock()
		series.cleanupAppendIDsBelow(a.cleanupAppendIDsBelow)
		series.pendingCommit = false
		series.Unlock()
	}
	a.head.putAppendBuffer(a.samples)
	a.samples = nil

	// Series are created in the head memory regardless of rollback. Thus we have
	// to log them to the WAL in any case.
	return a.log()
}

// Delete all samples in the range of [mint, maxt] for series that satisfy the given
// label matchers.
func (h *Head) Delete(mint, maxt int64, ms ...*labels.Matcher) error {
	// Do not delete anything beyond the currently valid range.
	mint, maxt = clampInterval(mint, maxt, h.MinTime(), h.MaxTime())

	ir := h.indexRange(mint, maxt)

	p, err := PostingsForMatchers(ir, ms...)
	if err != nil {
		return errors.Wrap(err, "select series")
	}

	var stones []tombstones.Stone
	for p.Next() {
		series := h.series.getByID(p.At())

		series.RLock()
		t0, t1 := series.minTime(), series.maxTime()
		series.RUnlock()
		if t0 == math.MinInt64 || t1 == math.MinInt64 {
			continue
		}
		// Delete only until the current values and not beyond.
		t0, t1 = clampInterval(mint, maxt, t0, t1)
		stones = append(stones, tombstones.Stone{Ref: p.At(), Intervals: tombstones.Intervals{{Mint: t0, Maxt: t1}}})
	}
	if p.Err() != nil {
		return p.Err()
	}
	if h.wal != nil {
		var enc record.Encoder
		if err := h.wal.Log(enc.Tombstones(stones, nil)); err != nil {
			return err
		}
	}
	for _, s := range stones {
		h.tombstones.AddInterval(s.Ref, s.Intervals[0])
	}

	return nil
}

// gc removes data before the minimum timestamp from the head.
func (h *Head) gc() {
	// Only data strictly lower than this timestamp must be deleted.
	mint := h.MinTime()

	// Drop old chunks and remember series IDs and hashes if they can be
	// deleted entirely.
	deleted, chunksRemoved := h.series.gc(mint)
	seriesRemoved := len(deleted)

	h.metrics.seriesRemoved.Add(float64(seriesRemoved))
	h.metrics.chunksRemoved.Add(float64(chunksRemoved))
	h.metrics.chunks.Sub(float64(chunksRemoved))
	// Using AddUint64 to subtract series removed.
	// See: https://golang.org/pkg/sync/atomic/#AddUint64.
	atomic.AddUint64(&h.numSeries, ^uint64(seriesRemoved-1))

	// Remove deleted series IDs from the postings lists.
	h.postings.Delete(deleted)

	if h.wal != nil {
		_, last, _ := h.wal.Segments()
		h.deletedMtx.Lock()
		// Keep series records until we're past segment 'last'
		// because the WAL will still have samples records with
		// this ref ID. If we didn't keep these series records then
		// on start up when we replay the WAL, or any other code
		// that reads the WAL, wouldn't be able to use those
		// samples since we would have no labels for that ref ID.
		for ref := range deleted {
			h.deleted[ref] = last
		}
		h.deletedMtx.Unlock()
	}

	// Rebuild symbols and label value indices from what is left in the postings terms.
	symbols := make(map[string]struct{}, len(h.symbols))
	values := make(map[string]stringset, len(h.values))

	if err := h.postings.Iter(func(t labels.Label, _ index.Postings) error {
		symbols[t.Name] = struct{}{}
		symbols[t.Value] = struct{}{}

		ss, ok := values[t.Name]
		if !ok {
			ss = stringset{}
			values[t.Name] = ss
		}
		ss.set(t.Value)
		return nil
	}); err != nil {
		// This should never happen, as the iteration function only returns nil.
		panic(err)
	}

	h.symMtx.Lock()

	h.symbols = symbols
	h.values = values

	h.symMtx.Unlock()
}

// Tombstones returns a new reader over the head's tombstones
func (h *Head) Tombstones() (tombstones.Reader, error) {
	return h.tombstones, nil
}

// Index returns an IndexReader against the block.
func (h *Head) Index() (IndexReader, error) {
	return h.indexRange(math.MinInt64, math.MaxInt64), nil
}

func (h *Head) indexRange(mint, maxt int64) *headIndexReader {
	if hmin := h.MinTime(); hmin > mint {
		mint = hmin
	}
	return &headIndexReader{head: h, mint: mint, maxt: maxt}
}

// Chunks returns a ChunkReader against the block.
func (h *Head) Chunks() (ChunkReader, error) {
	return h.chunksRange(math.MinInt64, math.MaxInt64, h.iso.State())
}

func (h *Head) chunksRange(mint, maxt int64, is *isolationState) (*headChunkReader, error) {
	h.closedMtx.Lock()
	defer h.closedMtx.Unlock()
	if h.closed {
		return nil, errors.New("can't read from a closed head")
	}
	if hmin := h.MinTime(); hmin > mint {
		mint = hmin
	}
	return &headChunkReader{
		head:         h,
		mint:         mint,
		maxt:         maxt,
		isoState:     is,
		memChunkPool: &h.memChunkPool,
	}, nil
}

// NumSeries returns the number of active series in the head.
func (h *Head) NumSeries() uint64 {
	return atomic.LoadUint64(&h.numSeries)
}

// Meta returns meta information about the head.
// The head is dynamic so will return dynamic results.
func (h *Head) Meta() BlockMeta {
	var id [16]byte
	copy(id[:], "______head______")
	return BlockMeta{
		MinTime: h.MinTime(),
		MaxTime: h.MaxTime(),
		ULID:    ulid.ULID(id),
		Stats: BlockStats{
			NumSeries: h.NumSeries(),
		},
	}
}

// MinTime returns the lowest time bound on visible data in the head.
func (h *Head) MinTime() int64 {
	return atomic.LoadInt64(&h.minTime)
}

// MaxTime returns the highest timestamp seen in data of the head.
func (h *Head) MaxTime() int64 {
	return atomic.LoadInt64(&h.maxTime)
}

// compactable returns whether the head has a compactable range.
// The head has a compactable range when the head time range is 1.5 times the chunk range.
// The 0.5 acts as a buffer of the appendable window.
func (h *Head) compactable() bool {
	return h.MaxTime()-h.MinTime() > h.chunkRange/2*3
}

// Close flushes the WAL and closes the head.
func (h *Head) Close() error {
<<<<<<< HEAD
	select {
	case <-h.closed:
		return nil
	default:
	}

	close(h.closed)
	h.wg.Wait()

=======
	h.closedMtx.Lock()
	defer h.closedMtx.Unlock()
	h.closed = true
>>>>>>> 66dfb951
	var merr tsdb_errors.MultiError
	merr.Add(h.performChunkSnapshot())
	merr.Add(h.chunkDiskMapper.Close())
	if h.wal != nil {
		merr.Add(h.wal.Close())
	}
	return merr.Err()
}

type headChunkReader struct {
	head         *Head
	mint, maxt   int64
	isoState     *isolationState
	memChunkPool *sync.Pool
}

func (h *headChunkReader) Close() error {
	h.isoState.Close()
	return nil
}

// packChunkID packs a seriesID and a chunkID within it into a global 8 byte ID.
// It panicks if the seriesID exceeds 5 bytes or the chunk ID 3 bytes.
func packChunkID(seriesID, chunkID uint64) uint64 {
	if seriesID > (1<<40)-1 {
		panic("series ID exceeds 5 bytes")
	}
	if chunkID > (1<<24)-1 {
		panic("chunk ID exceeds 3 bytes")
	}
	return (seriesID << 24) | chunkID
}

func unpackChunkID(id uint64) (seriesID, chunkID uint64) {
	return id >> 24, (id << 40) >> 40
}

// Chunk returns the chunk for the reference number.
func (h *headChunkReader) Chunk(ref uint64) (chunkenc.Chunk, error) {
	sid, cid := unpackChunkID(ref)

	s := h.head.series.getByID(sid)
	// This means that the series has been garbage collected.
	if s == nil {
		return nil, storage.ErrNotFound
	}

	s.Lock()
	c, garbageCollect, err := s.chunk(int(cid), h.head.chunkDiskMapper)
	if err != nil {
		s.Unlock()
		return nil, err
	}
	defer func() {
		if garbageCollect {
			// Set this to nil so that Go GC can collect it after it has been used.
			c.chunk = nil
			h.memChunkPool.Put(c)
		}
	}()

	// This means that the chunk is outside the specified range.
	if !c.OverlapsClosedInterval(h.mint, h.maxt) {
		s.Unlock()
		return nil, storage.ErrNotFound
	}
	s.Unlock()

	return &safeChunk{
		Chunk:           c.chunk,
		s:               s,
		cid:             int(cid),
		isoState:        h.isoState,
		chunkDiskMapper: h.head.chunkDiskMapper,
	}, nil
}

type safeChunk struct {
	chunkenc.Chunk
	s               *memSeries
	cid             int
	isoState        *isolationState
	chunkDiskMapper *chunks.ChunkDiskMapper
}

func (c *safeChunk) Iterator(reuseIter chunkenc.Iterator) chunkenc.Iterator {
	c.s.Lock()
	it := c.s.iterator(c.cid, c.isoState, c.chunkDiskMapper, reuseIter)
	c.s.Unlock()
	return it
}

type headIndexReader struct {
	head       *Head
	mint, maxt int64
}

func (h *headIndexReader) Close() error {
	return nil
}

func (h *headIndexReader) Symbols() index.StringIter {
	h.head.symMtx.RLock()
	res := make([]string, 0, len(h.head.symbols))

	for s := range h.head.symbols {
		res = append(res, s)
	}
	h.head.symMtx.RUnlock()

	sort.Strings(res)
	return index.NewStringListIter(res)
}

// LabelValues returns label values present in the head for the
// specific label name that are within the time range mint to maxt.
func (h *headIndexReader) LabelValues(name string) ([]string, error) {
	h.head.symMtx.RLock()

	if h.maxt < h.head.MinTime() || h.mint > h.head.MaxTime() {
		h.head.symMtx.RUnlock()
		return []string{}, nil
	}

	sl := make([]string, 0, len(h.head.values[name]))
	for s := range h.head.values[name] {
		sl = append(sl, s)
	}
	h.head.symMtx.RUnlock()
	sort.Strings(sl)
	return sl, nil
}

// LabelNames returns all the unique label names present in the head
// that are within the time range mint to maxt.
func (h *headIndexReader) LabelNames() ([]string, error) {
	h.head.symMtx.RLock()
	defer h.head.symMtx.RUnlock()

	if h.maxt < h.head.MinTime() || h.mint > h.head.MaxTime() {
		return []string{}, nil
	}

	labelNames := make([]string, 0, len(h.head.values))
	for name := range h.head.values {
		if name == "" {
			continue
		}
		labelNames = append(labelNames, name)
	}
	sort.Strings(labelNames)
	return labelNames, nil
}

// Postings returns the postings list iterator for the label pairs.
func (h *headIndexReader) Postings(name string, values ...string) (index.Postings, error) {
	res := make([]index.Postings, 0, len(values))
	for _, value := range values {
		res = append(res, h.head.postings.Get(name, value))
	}
	return index.Merge(res...), nil
}

func (h *headIndexReader) SortedPostings(p index.Postings) index.Postings {
	series := make([]*memSeries, 0, 128)

	// Fetch all the series only once.
	for p.Next() {
		s := h.head.series.getByID(p.At())
		if s == nil {
			level.Debug(h.head.logger).Log("msg", "Looked up series not found")
		} else {
			series = append(series, s)
		}
	}
	if err := p.Err(); err != nil {
		return index.ErrPostings(errors.Wrap(err, "expand postings"))
	}

	sort.Slice(series, func(i, j int) bool {
		return labels.Compare(series[i].lset, series[j].lset) < 0
	})

	// Convert back to list.
	ep := make([]uint64, 0, len(series))
	for _, p := range series {
		ep = append(ep, p.ref)
	}
	return index.NewListPostings(ep)
}

// Series returns the series for the given reference.
func (h *headIndexReader) Series(ref uint64, lbls *labels.Labels, chks *[]chunks.Meta) error {
	s := h.head.series.getByID(ref)

	if s == nil {
		h.head.metrics.seriesNotFound.Inc()
		return storage.ErrNotFound
	}
	*lbls = append((*lbls)[:0], s.lset...)

	s.Lock()
	defer s.Unlock()

	*chks = (*chks)[:0]

	for i, c := range s.mmappedChunks {
		// Do not expose chunks that are outside of the specified range.
		if !c.OverlapsClosedInterval(h.mint, h.maxt) {
			continue
		}
		*chks = append(*chks, chunks.Meta{
			MinTime: c.minTime,
			MaxTime: c.maxTime,
			Ref:     packChunkID(s.ref, uint64(s.chunkID(i))),
		})
	}
	if s.headChunk != nil && s.headChunk.OverlapsClosedInterval(h.mint, h.maxt) {
		*chks = append(*chks, chunks.Meta{
			MinTime: s.headChunk.minTime,
			MaxTime: math.MaxInt64, // Set the head chunks as open (being appended to).
			Ref:     packChunkID(s.ref, uint64(s.chunkID(len(s.mmappedChunks)))),
		})
	}

	return nil
}

func (h *Head) getOrCreate(hash uint64, lset labels.Labels) (*memSeries, bool, error) {
	// Just using `getOrSet` below would be semantically sufficient, but we'd create
	// a new series on every sample inserted via Add(), which causes allocations
	// and makes our series IDs rather random and harder to compress in postings.
	s := h.series.getByHash(hash, lset)
	if s != nil {
		return s, false, nil
	}

	// Optimistically assume that we are the first one to create the series.
	id := atomic.AddUint64(&h.lastSeriesID, 1)

	return h.getOrCreateWithID(id, hash, lset)
}

func (h *Head) getOrCreateWithID(id, hash uint64, lset labels.Labels) (*memSeries, bool, error) {
	s := newMemSeries(lset, id, h.chunkRange, &h.memChunkPool)

	s, created, err := h.series.getOrSet(hash, s)
	if err != nil {
		return nil, false, err
	}
	if !created {
		return s, false, nil
	}

	h.metrics.seriesCreated.Inc()
	atomic.AddUint64(&h.numSeries, 1)

	h.postings.Add(id, lset)

	h.symMtx.Lock()
	defer h.symMtx.Unlock()

	for _, l := range lset {
		valset, ok := h.values[l.Name]
		if !ok {
			valset = stringset{}
			h.values[l.Name] = valset
		}
		valset.set(l.Value)

		h.symbols[l.Name] = struct{}{}
		h.symbols[l.Value] = struct{}{}
	}

	return s, true, nil
}

// seriesHashmap is a simple hashmap for memSeries by their label set. It is built
// on top of a regular hashmap and holds a slice of series to resolve hash collisions.
// Its methods require the hash to be submitted with it to avoid re-computations throughout
// the code.
type seriesHashmap map[uint64][]*memSeries

func (m seriesHashmap) get(hash uint64, lset labels.Labels) *memSeries {
	for _, s := range m[hash] {
		if labels.Equal(s.lset, lset) {
			return s
		}
	}
	return nil
}

func (m seriesHashmap) set(hash uint64, s *memSeries) {
	l := m[hash]
	for i, prev := range l {
		if labels.Equal(prev.lset, s.lset) {
			l[i] = s
			return
		}
	}
	m[hash] = append(l, s)
}

func (m seriesHashmap) del(hash uint64, lset labels.Labels) {
	var rem []*memSeries
	for _, s := range m[hash] {
		if !labels.Equal(s.lset, lset) {
			rem = append(rem, s)
		}
	}
	if len(rem) == 0 {
		delete(m, hash)
	} else {
		m[hash] = rem
	}
}

const (
	// DefaultStripeSize is the default number of entries to allocate in the stripeSeries hash map.
	DefaultStripeSize = 1 << 14
)

// stripeSeries locks modulo ranges of IDs and hashes to reduce lock contention.
// The locks are padded to not be on the same cache line. Filling the padded space
// with the maps was profiled to be slower – likely due to the additional pointer
// dereferences.
type stripeSeries struct {
	size                    int
	series                  []map[uint64]*memSeries
	hashes                  []seriesHashmap
	locks                   []stripeLock
	seriesLifecycleCallback SeriesLifecycleCallback
}

type stripeLock struct {
	sync.RWMutex
	// Padding to avoid multiple locks being on the same cache line.
	_ [40]byte
}

func newStripeSeries(stripeSize int, seriesCallback SeriesLifecycleCallback) *stripeSeries {
	s := &stripeSeries{
		size:                    stripeSize,
		series:                  make([]map[uint64]*memSeries, stripeSize),
		hashes:                  make([]seriesHashmap, stripeSize),
		locks:                   make([]stripeLock, stripeSize),
		seriesLifecycleCallback: seriesCallback,
	}

	for i := range s.series {
		s.series[i] = map[uint64]*memSeries{}
	}
	for i := range s.hashes {
		s.hashes[i] = seriesHashmap{}
	}
	return s
}

// gc garbage collects old chunks that are strictly before mint and removes
// series entirely that have no chunks left.
func (s *stripeSeries) gc(mint int64) (map[uint64]struct{}, int) {
	var (
		deleted            = map[uint64]struct{}{}
		deletedForCallback = []labels.Labels{}
		rmChunks           = 0
	)
	// Run through all series and truncate old chunks. Mark those with no
	// chunks left as deleted and store their ID.
	for i := 0; i < s.size; i++ {
		s.locks[i].Lock()

		for hash, all := range s.hashes[i] {
			for _, series := range all {
				series.Lock()
				rmChunks += series.truncateChunksBefore(mint)

				if len(series.mmappedChunks) > 0 || series.headChunk != nil || series.pendingCommit {
					series.Unlock()
					continue
				}

				// The series is gone entirely. We need to keep the series lock
				// and make sure we have acquired the stripe locks for hash and ID of the
				// series alike.
				// If we don't hold them all, there's a very small chance that a series receives
				// samples again while we are half-way into deleting it.
				j := int(series.ref) & (s.size - 1)

				if i != j {
					s.locks[j].Lock()
				}

				deleted[series.ref] = struct{}{}
				s.hashes[i].del(hash, series.lset)
				delete(s.series[j], series.ref)
				deletedForCallback = append(deletedForCallback, series.lset)

				if i != j {
					s.locks[j].Unlock()
				}

				series.Unlock()
			}
		}

		s.locks[i].Unlock()

		s.seriesLifecycleCallback.PostDeletion(deletedForCallback...)
		deletedForCallback = deletedForCallback[:0]
	}

	return deleted, rmChunks
}

func (s *stripeSeries) getByID(id uint64) *memSeries {
	i := id & uint64(s.size-1)

	s.locks[i].RLock()
	series := s.series[i][id]
	s.locks[i].RUnlock()

	return series
}

func (s *stripeSeries) getByHash(hash uint64, lset labels.Labels) *memSeries {
	i := hash & uint64(s.size-1)

	s.locks[i].RLock()
	series := s.hashes[i].get(hash, lset)
	s.locks[i].RUnlock()

	return series
}

func (s *stripeSeries) getOrSet(hash uint64, series *memSeries) (*memSeries, bool, error) {
	// PreCreation is called here to avoid calling it inside the lock.
	// It is not necessary to call it just before creating a series,
	// rather it gives a 'hint' whether to create a series or not.
	createSeriesErr := s.seriesLifecycleCallback.PreCreation(series.lset)

	i := hash & uint64(s.size-1)
	s.locks[i].Lock()

	if prev := s.hashes[i].get(hash, series.lset); prev != nil {
		s.locks[i].Unlock()
		return prev, false, nil
	}
	if createSeriesErr == nil {
		s.hashes[i].set(hash, series)
	}
	s.locks[i].Unlock()

	if createSeriesErr != nil {
		// The callback prevented creation of series.
		return nil, false, createSeriesErr
	}
	// Setting the series in the s.hashes marks the creation of series
	// as any further calls to this methods would return that series.
	s.seriesLifecycleCallback.PostCreation(series.lset)

	i = series.ref & uint64(s.size-1)

	s.locks[i].Lock()
	s.series[i][series.ref] = series
	s.locks[i].Unlock()

	return series, true, nil
}

type sample struct {
	t int64
	v float64
}

func (s sample) T() int64 {
	return s.t
}

func (s sample) V() float64 {
	return s.v
}

// memSeries is the in-memory representation of a series. None of its methods
// are goroutine safe and it is the caller's responsibility to lock it.
type memSeries struct {
	sync.RWMutex

	ref           uint64
	lset          labels.Labels
	mmappedChunks []*mmappedChunk
	headChunk     *memChunk
	chunkRange    int64
	firstChunkID  int

	nextAt        int64 // Timestamp at which to cut the next chunk.
	sampleBuf     [4]sample
	pendingCommit bool // Whether there are samples waiting to be committed to this series.

	app chunkenc.Appender // Current appender for the chunk.

	memChunkPool *sync.Pool

	txs *txRing
}

func newMemSeries(lset labels.Labels, id uint64, chunkRange int64, memChunkPool *sync.Pool) *memSeries {
	s := &memSeries{
		lset:         lset,
		ref:          id,
		chunkRange:   chunkRange,
		nextAt:       math.MinInt64,
		txs:          newTxRing(4),
		memChunkPool: memChunkPool,
	}
	return s
}

func (s *memSeries) minTime() int64 {
	if len(s.mmappedChunks) > 0 {
		return s.mmappedChunks[0].minTime
	}
	if s.headChunk != nil {
		return s.headChunk.minTime
	}
	return math.MinInt64
}

func (s *memSeries) maxTime() int64 {
	c := s.head()
	if c == nil {
		return math.MinInt64
	}
	return c.maxTime
}

func (s *memSeries) cutNewHeadChunk(mint int64, chunkDiskMapper *chunks.ChunkDiskMapper) *memChunk {
	s.mmapCurrentHeadChunk(chunkDiskMapper)

	s.headChunk = &memChunk{
		chunk:   chunkenc.NewXORChunk(),
		minTime: mint,
		maxTime: math.MinInt64,
	}

	// Set upper bound on when the next chunk must be started. An earlier timestamp
	// may be chosen dynamically at a later point.
	s.nextAt = rangeForTimestamp(mint, s.chunkRange)

	app, err := s.headChunk.chunk.Appender()
	if err != nil {
		panic(err)
	}
	s.app = app
	return s.headChunk
}

func (s *memSeries) mmapCurrentHeadChunk(chunkDiskMapper *chunks.ChunkDiskMapper) {
	if s.headChunk == nil {
		// There is no head chunk, so nothing to m-map here.
		return
	}

	chunkRef, err := chunkDiskMapper.WriteChunk(s.ref, s.headChunk.minTime, s.headChunk.maxTime, s.headChunk.chunk)
	if err != nil {
		if err != chunks.ErrChunkDiskMapperClosed {
			panic(err)
		}
	}
	s.mmappedChunks = append(s.mmappedChunks, &mmappedChunk{
		ref:        chunkRef,
		numSamples: uint16(s.headChunk.chunk.NumSamples()),
		minTime:    s.headChunk.minTime,
		maxTime:    s.headChunk.maxTime,
	})
}

// appendable checks whether the given sample is valid for appending to the series.
func (s *memSeries) appendable(t int64, v float64) error {
	c := s.head()
	if c == nil {
		return nil
	}

	if t > c.maxTime {
		return nil
	}
	if t < c.maxTime {
		return storage.ErrOutOfOrderSample
	}
	// We are allowing exact duplicates as we can encounter them in valid cases
	// like federation and erroring out at that time would be extremely noisy.
	if math.Float64bits(s.sampleBuf[3].v) != math.Float64bits(v) {
		return storage.ErrDuplicateSampleForTimestamp
	}
	return nil
}

// chunk returns the chunk for the chunk id from memory or by m-mapping it from the disk.
// If garbageCollect is true, it means that the returned *memChunk
// (and not the chunkenc.Chunk inside it) can be garbage collected after it's usage.
func (s *memSeries) chunk(id int, chunkDiskMapper *chunks.ChunkDiskMapper) (chunk *memChunk, garbageCollect bool, err error) {
	// ix represents the index of chunk in the s.mmappedChunks slice. The chunk id's are
	// incremented by 1 when new chunk is created, hence (id - firstChunkID) gives the slice index.
	// The max index for the s.mmappedChunks slice can be len(s.mmappedChunks)-1, hence if the ix
	// is len(s.mmappedChunks), it represents the next chunk, which is the head chunk.
	ix := id - s.firstChunkID
	if ix < 0 || ix > len(s.mmappedChunks) {
		return nil, false, storage.ErrNotFound
	}
	if ix == len(s.mmappedChunks) {
		if s.headChunk == nil {
			return nil, false, errors.New("invalid head chunk")
		}
		return s.headChunk, false, nil
	}
	chk, err := chunkDiskMapper.Chunk(s.mmappedChunks[ix].ref)
	if err != nil {
		if _, ok := err.(*chunks.CorruptionErr); ok {
			panic(err)
		}
		return nil, false, err
	}
	mc := s.memChunkPool.Get().(*memChunk)
	mc.chunk = chk
	mc.minTime = s.mmappedChunks[ix].minTime
	mc.maxTime = s.mmappedChunks[ix].maxTime
	return mc, true, nil
}

func (s *memSeries) chunkID(pos int) int {
	return pos + s.firstChunkID
}

// truncateChunksBefore removes all chunks from the series that have not timestamp
// at or after mint. Chunk IDs remain unchanged.
func (s *memSeries) truncateChunksBefore(mint int64) (removed int) {
	var k int
	if s.headChunk != nil && s.headChunk.maxTime < mint {
		// If head chunk is truncated, we can truncate all mmapped chunks.
		k = 1 + len(s.mmappedChunks)
		s.firstChunkID += k
		s.headChunk = nil
		s.mmappedChunks = nil
		return k
	}
	if len(s.mmappedChunks) > 0 {
		for i, c := range s.mmappedChunks {
			if c.maxTime >= mint {
				break
			}
			k = i + 1
		}
		s.mmappedChunks = append(s.mmappedChunks[:0], s.mmappedChunks[k:]...)
		s.firstChunkID += k
	}
	return k
}

// append adds the sample (t, v) to the series. The caller also has to provide
// the appendID for isolation. (The appendID can be zero, which results in no
// isolation for this append.)
// It is unsafe to call this concurrently with s.iterator(...) without holding the series lock.
func (s *memSeries) append(t int64, v float64, appendID uint64, chunkDiskMapper *chunks.ChunkDiskMapper) (sampleInOrder, chunkCreated bool) {
	// Based on Gorilla white papers this offers near-optimal compression ratio
	// so anything bigger that this has diminishing returns and increases
	// the time range within which we have to decompress all samples.
	const samplesPerChunk = 120

	c := s.head()

	if c == nil {
		if len(s.mmappedChunks) > 0 && s.mmappedChunks[len(s.mmappedChunks)-1].maxTime >= t {
			// Out of order sample. Sample timestamp is already in the mmaped chunks, so ignore it.
			return false, false
		}
		// There is no chunk in this series yet, create the first chunk for the sample.
		c = s.cutNewHeadChunk(t, chunkDiskMapper)
		chunkCreated = true
	}

	// Out of order sample.
	if c.maxTime >= t {
		return false, chunkCreated
	}

	numSamples := c.chunk.NumSamples()
	if numSamples == 0 {
		// It could be the new chunk created after reading the chunk snapshot,
		// hence we fix the minTime of the chunk here.
		c.minTime = t
		s.nextAt = rangeForTimestamp(c.minTime, s.chunkRange)
	}

	// If we reach 25% of a chunk's desired sample count, set a definitive time
	// at which to start the next chunk.
	// At latest it must happen at the timestamp set when the chunk was cut.
	if numSamples == samplesPerChunk/4 {
		s.nextAt = computeChunkEndTime(c.minTime, c.maxTime, s.nextAt)
	}
	if t >= s.nextAt {
		c = s.cutNewHeadChunk(t, chunkDiskMapper)
		chunkCreated = true
	}
	s.app.Append(t, v)

	c.maxTime = t

	s.sampleBuf[0] = s.sampleBuf[1]
	s.sampleBuf[1] = s.sampleBuf[2]
	s.sampleBuf[2] = s.sampleBuf[3]
	s.sampleBuf[3] = sample{t: t, v: v}

	if appendID > 0 {
		s.txs.add(appendID)
	}

	return true, chunkCreated
}

// cleanupAppendIDsBelow cleans up older appendIDs. Has to be called after
// acquiring lock.
func (s *memSeries) cleanupAppendIDsBelow(bound uint64) {
	s.txs.cleanupAppendIDsBelow(bound)
}

// computeChunkEndTime estimates the end timestamp based the beginning of a
// chunk, its current timestamp and the upper bound up to which we insert data.
// It assumes that the time range is 1/4 full.
func computeChunkEndTime(start, cur, max int64) int64 {
	a := (max - start) / ((cur - start + 1) * 4)
	if a == 0 {
		return max
	}
	return start + (max-start)/a
}

// iterator returns a chunk iterator.
// It is unsafe to call this concurrently with s.append(...) without holding the series lock.
func (s *memSeries) iterator(id int, isoState *isolationState, chunkDiskMapper *chunks.ChunkDiskMapper, it chunkenc.Iterator) chunkenc.Iterator {
	c, garbageCollect, err := s.chunk(id, chunkDiskMapper)
	// TODO(fabxc): Work around! An error will be returns when a querier have retrieved a pointer to a
	// series's chunk, which got then garbage collected before it got
	// accessed.  We must ensure to not garbage collect as long as any
	// readers still hold a reference.
	if err != nil {
		return chunkenc.NewNopIterator()
	}
	defer func() {
		if garbageCollect {
			// Set this to nil so that Go GC can collect it after it has been used.
			// This should be done always at the end.
			c.chunk = nil
			s.memChunkPool.Put(c)
		}
	}()

	ix := id - s.firstChunkID

	numSamples := c.chunk.NumSamples()
	stopAfter := numSamples

	if isoState != nil {
		totalSamples := 0    // Total samples in this series.
		previousSamples := 0 // Samples before this chunk.

		for j, d := range s.mmappedChunks {
			totalSamples += int(d.numSamples)
			if j < ix {
				previousSamples += int(d.numSamples)
			}
		}
		// mmappedChunks does not contain the last chunk. Hence check it separately.
		if len(s.mmappedChunks) < ix {
			previousSamples += s.headChunk.chunk.NumSamples()
		} else {
			totalSamples += s.headChunk.chunk.NumSamples()
		}

		// Removing the extra transactionIDs that are relevant for samples that
		// come after this chunk, from the total transactionIDs.
		appendIDsToConsider := s.txs.txIDCount - (totalSamples - (previousSamples + numSamples))

		// Iterate over the appendIDs, find the first one that the isolation state says not
		// to return.
		it := s.txs.iterator()
		for index := 0; index < appendIDsToConsider; index++ {
			appendID := it.At()
			if appendID <= isoState.maxAppendID { // Easy check first.
				if _, ok := isoState.incompleteAppends[appendID]; !ok {
					it.Next()
					continue
				}
			}
			stopAfter = numSamples - (appendIDsToConsider - index)
			if stopAfter < 0 {
				stopAfter = 0 // Stopped in a previous chunk.
			}
			break
		}
	}

	if stopAfter == 0 {
		return chunkenc.NewNopIterator()
	}

	if id-s.firstChunkID < len(s.mmappedChunks) {
		if stopAfter == numSamples {
			return c.chunk.Iterator(it)
		}
		if msIter, ok := it.(*stopIterator); ok {
			msIter.Iterator = c.chunk.Iterator(msIter.Iterator)
			msIter.i = -1
			msIter.stopAfter = stopAfter
			return msIter
		}
		return &stopIterator{
			Iterator:  c.chunk.Iterator(it),
			i:         -1,
			stopAfter: stopAfter,
		}
	}
	// Serve the last 4 samples for the last chunk from the sample buffer
	// as their compressed bytes may be mutated by added samples.
	if msIter, ok := it.(*memSafeIterator); ok {
		msIter.Iterator = c.chunk.Iterator(msIter.Iterator)
		msIter.i = -1
		msIter.total = numSamples
		msIter.stopAfter = stopAfter
		msIter.buf = s.sampleBuf
		return msIter
	}
	return &memSafeIterator{
		stopIterator: stopIterator{
			Iterator:  c.chunk.Iterator(it),
			i:         -1,
			stopAfter: stopAfter,
		},
		total: numSamples,
		buf:   s.sampleBuf,
	}
}

func (s *memSeries) head() *memChunk {
	return s.headChunk
}

type memChunk struct {
	chunk            chunkenc.Chunk
	minTime, maxTime int64
}

// OverlapsClosedInterval returns true if the chunk overlaps [mint, maxt].
func (mc *memChunk) OverlapsClosedInterval(mint, maxt int64) bool {
	return overlapsClosedInterval(mc.minTime, mc.maxTime, mint, maxt)
}

func overlapsClosedInterval(mint1, maxt1, mint2, maxt2 int64) bool {
	return mint1 <= maxt2 && mint2 <= maxt1
}

type stopIterator struct {
	chunkenc.Iterator

	i, stopAfter int
}

func (it *stopIterator) Next() bool {
	if it.i+1 >= it.stopAfter {
		return false
	}
	it.i++
	return it.Iterator.Next()
}

type memSafeIterator struct {
	stopIterator

	total int
	buf   [4]sample
}

func (it *memSafeIterator) Next() bool {
	if it.i+1 >= it.stopAfter {
		return false
	}
	it.i++
	if it.total-it.i > 4 {
		return it.Iterator.Next()
	}
	return true
}

func (it *memSafeIterator) At() (int64, float64) {
	if it.total-it.i > 4 {
		return it.Iterator.At()
	}
	s := it.buf[4-(it.total-it.i)]
	return s.t, s.v
}

type stringset map[string]struct{}

func (ss stringset) set(s string) {
	ss[s] = struct{}{}
}

func (ss stringset) String() string {
	return strings.Join(ss.slice(), ",")
}

func (ss stringset) slice() []string {
	slice := make([]string, 0, len(ss))
	for k := range ss {
		slice = append(slice, k)
	}
	sort.Strings(slice)
	return slice
}

type mmappedChunk struct {
	ref              uint64
	numSamples       uint16
	minTime, maxTime int64
}

// Returns true if the chunk overlaps [mint, maxt].
func (mc *mmappedChunk) OverlapsClosedInterval(mint, maxt int64) bool {
<<<<<<< HEAD
	return overlapsClosedInterval(mc.minTime, mc.maxTime, mint, maxt)
}

//
// Partial chunks.
//

type chunkSnapshotRecord struct {
	ref        uint64
	lset       labels.Labels
	chunkRange int64
	nextAt     int64
	mc         *memChunk
}

func (s *memSeries) encodeSeriesWithLastChunk(b []byte) []byte {
	buf := encoding.Encbuf{B: b}

	buf.PutBE64(s.ref)
	buf.PutUvarint(len(s.lset))
	for _, l := range s.lset {
		buf.PutUvarintStr(l.Name)
		buf.PutUvarintStr(l.Value)
	}
	buf.PutBE64int64(s.chunkRange)

	s.Lock()
	buf.PutBE64int64(s.nextAt)
	buf.PutBE64int64(s.headChunk.minTime)
	buf.PutBE64int64(s.headChunk.maxTime)
	buf.PutUvarintBytes(s.headChunk.chunk.Bytes())
	s.Unlock()

	return buf.Get()
}

func decodeSeriesWithLastChunk(b []byte) (csr chunkSnapshotRecord, err error) {
	dec := encoding.Decbuf{B: b}

	csr.ref = dec.Be64()

	// The label set written to the disk is already sorted.
	csr.lset = make(labels.Labels, dec.Uvarint())
	for i := range csr.lset {
		csr.lset[i].Name = dec.UvarintStr()
		csr.lset[i].Value = dec.UvarintStr()
	}

	csr.chunkRange = dec.Be64int64()
	csr.nextAt = dec.Be64int64()

	csr.mc = &memChunk{}
	csr.mc.minTime = dec.Be64int64()
	csr.mc.maxTime = dec.Be64int64()
	csr.mc.chunk = chunkenc.NewXORChunkFromBytes(dec.UvarintBytes(nil))

	err = dec.Err()
	if err != nil && len(dec.B) > 0 {
		err = errors.Errorf("unexpected %d bytes left in entry", len(dec.B))
	}

	return
}

// ChunkSnapshotStats returns stats about a created chunk snapshot.
type ChunkSnapshotStats struct {
	TotalSeries int
	Dir         string
}

// LastChunkSnapshot returns the directory name and index of the most recent chunk snapshot.
// If dir does not contain any chunk snapshots, ErrNotFound is returned.
func LastChunkSnapshot(dir string) (string, int, int, error) {
	files, err := ioutil.ReadDir(dir)
	if err != nil {
		return "", 0, 0, err
	}
	// Traverse list backwards since there may be multiple chunk snapshots left.
	for i := len(files) - 1; i >= 0; i-- {
		fi := files[i]

		if !strings.HasPrefix(fi.Name(), chunkSnapshotPrefix) {
			continue
		}
		if !fi.IsDir() {
			return "", 0, 0, errors.Errorf("chunk snapshot %s is not a directory", fi.Name())
		}

		splits := strings.Split(fi.Name()[len(chunkSnapshotPrefix):], ".")
		if len(splits) != 2 {
			return "", 0, 0, errors.Errorf("chunk snapshot %s is not in the right format", fi.Name())
		}

		idx, err := strconv.Atoi(splits[0])
		if err != nil {
			continue
		}

		offset, err := strconv.Atoi(splits[1])
		if err != nil {
			continue
		}

		return filepath.Join(dir, fi.Name()), idx, offset, nil
	}
	return "", 0, 0, record.ErrNotFound
}

// DeleteChunkSnapshots deletes all chunk snapshots in a directory below a given index.
func DeleteChunkSnapshots(dir string, maxIndex, maxOffset int) error {
	var errs tsdb_errors.MultiError

	files, err := ioutil.ReadDir(dir)
	if err != nil {
		return err
	}
	for _, fi := range files {
		if !strings.HasPrefix(fi.Name(), chunkSnapshotPrefix) {
			continue
		}

		splits := strings.Split(fi.Name()[len(chunkSnapshotPrefix):], ".")
		if len(splits) != 2 {
			continue
		}

		idx, err := strconv.Atoi(splits[0])
		if err != nil {
			continue
		}

		offset, err := strconv.Atoi(splits[1])
		if err != nil {
			continue
		}

		if idx <= maxIndex && offset < maxOffset {
			if err := os.RemoveAll(filepath.Join(dir, fi.Name())); err != nil {
				errs.Add(err)
			}
		}

	}
	return errs.Err()
}

const chunkSnapshotPrefix = "chunk_snapshot."

// ChunkSnapshot creates a compacted checkpoint of all the series in the head.
// It deletes the old chunk snapshots if the chunk snapshot creation is successful.
//
// The chunk snapshot is stored in a directory named chunk_snapshot.N in the same
// segmented format as the original WAL itself.
// This makes it easy to read it through the WAL package.
func (h *Head) ChunkSnapshot() (*ChunkSnapshotStats, error) {
	h.chunkSnapshotMtx.Lock()
	defer h.chunkSnapshotMtx.Unlock()

	stats := &ChunkSnapshotStats{}

	wlast, woffset, err := h.wal.LastSegmentAndOffset()
	if err != nil && err != record.ErrNotFound {
		return stats, errors.Wrap(err, "get last wal segment and offset")
	}

	_, cslast, csoffset, err := LastChunkSnapshot(h.chunkDirRoot)
	if err != nil && err != record.ErrNotFound {
		return stats, errors.Wrap(err, "find last chunk snapshot")
	}

	if wlast == cslast && woffset == csoffset {
		// Nothing has been written to the WAL/Head since the last snapshot.
		return stats, nil
	}

	snapshotName := fmt.Sprintf(chunkSnapshotPrefix+"%06d.%010d", wlast, woffset)

	cpdir := filepath.Join(h.chunkDirRoot, snapshotName)
	cpdirtmp := cpdir + ".tmp"
	stats.Dir = cpdir

	if err := os.MkdirAll(cpdirtmp, 0777); err != nil {
		return stats, errors.Wrap(err, "create chunk snapshot dir")
	}
	cp, err := wal.New(nil, nil, cpdirtmp, h.wal.CompressionEnabled())
	if err != nil {
		return stats, errors.Wrap(err, "open chunk snapshot")
	}

	// Ensures that an early return caused by an error doesn't leave any tmp files.
	defer func() {
		cp.Close()
		os.RemoveAll(cpdirtmp)
	}()

	var (
		buf  []byte
		recs [][]byte
	)
	stripeSize := h.series.size
	for i := 0; i < stripeSize; i++ {
		h.series.locks[i].RLock()

		for _, s := range h.series.series[i] {
			start := len(buf)
			buf = s.encodeSeriesWithLastChunk(buf)
			if len(buf[start:]) == 0 {
				continue // All contents discarded.
			}
			recs = append(recs, buf[start:])
			// Flush records in 10 MB increments.
			if len(buf) > 10*1024*1024 {
				if err := cp.Log(recs...); err != nil {
					h.series.locks[i].RUnlock()
					return stats, errors.Wrap(err, "flush records")
				}
				buf, recs = buf[:0], recs[:0]
			}
		}
		stats.TotalSeries += len(h.series.series[i])

		h.series.locks[i].RUnlock()
	}

	// Flush remaining records.
	if err := cp.Log(recs...); err != nil {
		return stats, errors.Wrap(err, "flush records")
	}
	if err := cp.Close(); err != nil {
		return stats, errors.Wrap(err, "close chunk snapshot")
	}
	if err := fileutil.Replace(cpdirtmp, cpdir); err != nil {
		return stats, errors.Wrap(err, "rename chunk snapshot directory")
	}

	// h.metrics.checkpointDeleteTotal.Inc()
	if err = DeleteChunkSnapshots(h.chunkDirRoot, cslast, csoffset); err != nil {
		// Leftover old chunk snapshots do not cause problems down the line beyond
		// occupying disk space.
		// They will just be ignored since a higher chunk snapshot exists.
		level.Error(h.logger).Log("msg", "delete old chunk snapshots", "err", err)
		// h.metrics.checkpointDeleteFail.Inc()
	}
	return stats, errors.Wrap(err, "delete chunk snapshot")
}

func (h *Head) performChunkSnapshot() error {
	level.Info(h.logger).Log("msg", "creating chunk snapshot")
	startTime := time.Now()
	stats, err := h.ChunkSnapshot()
	elapsed := time.Since(startTime)
	if err == nil {
		level.Info(h.logger).Log("msg", "chunk snapshot complete", "duration", elapsed.String(), "num_series", stats.TotalSeries, "dir", stats.Dir)
	}
	return errors.Wrap(err, "chunk snapshot")
}
=======
	return mc.minTime <= maxt && mint <= mc.maxTime
}

// SeriesLifecycleCallback specifies a list of callbacks that will be called during a lifecycle of a series.
// It is always a no-op in Prometheus and mainly meant for external users who import TSDB.
// All the callbacks should be safe to be called concurrently.
// It is upto the user to implement soft or hard consistency by making the callbacks
// atomic or non-atomic. Atomic callbacks can cause degradation performance.
type SeriesLifecycleCallback interface {
	// PreCreation is called before creating a series to indicate if the series can be created.
	// A non nil error means the series should not be created.
	PreCreation(labels.Labels) error
	// PostCreation is called after creating a series to indicate a creation of series.
	PostCreation(labels.Labels)
	// PostDeletion is called after deletion of series.
	PostDeletion(...labels.Labels)
}

type noopSeriesLifecycleCallback struct{}

func (noopSeriesLifecycleCallback) PreCreation(labels.Labels) error { return nil }
func (noopSeriesLifecycleCallback) PostCreation(labels.Labels)      {}
func (noopSeriesLifecycleCallback) PostDeletion(...labels.Labels)   {}
>>>>>>> 66dfb951
<|MERGE_RESOLUTION|>--- conflicted
+++ resolved
@@ -95,15 +95,10 @@
 	// chunkDirRoot is the parent directory of the chunks directory.
 	chunkDirRoot string
 
-<<<<<<< HEAD
 	chunkSnapshotMtx sync.Mutex
 
-	wg     sync.WaitGroup
-	closed chan struct{}
-=======
 	closedMtx sync.Mutex
 	closed    bool
->>>>>>> 66dfb951
 }
 
 type headMetrics struct {
@@ -326,13 +321,8 @@
 				return &memChunk{}
 			},
 		},
-<<<<<<< HEAD
-		chunkDirRoot: chkDirRoot,
-		closed:       make(chan struct{}),
-=======
 		chunkDirRoot:   chkDirRoot,
 		seriesCallback: seriesCallback,
->>>>>>> 66dfb951
 	}
 	h.metrics = newHeadMetrics(h, r)
 
@@ -536,19 +526,15 @@
 		switch v := d.(type) {
 		case []record.RefSeries:
 			for _, s := range v {
-<<<<<<< HEAD
-				series, created := h.getOrCreateWithID(s.Ref, s.Labels.Hash(), s.Labels)
-				if !created {
-					// There's already a different ref for this series.
-					multiRef[s.Ref] = series.ref
-=======
 				series, created, err := h.getOrCreateWithID(s.Ref, s.Labels.Hash(), s.Labels)
 				if err != nil {
 					seriesCreationErr = err
 					break Outer
->>>>>>> 66dfb951
 				}
-
+				if !created {
+					// There's already a different ref for this series.
+					multiRef[s.Ref] = series.ref
+				}
 				mmc := mmappedChunks[series.ref]
 				if len(series.mmappedChunks) == 0 && len(mmc) > 0 {
 					series.mmappedChunks = mmc
@@ -821,7 +807,8 @@
 			localRefSeries := shardedRefSeries[idx]
 
 			for csr := range rc {
-				series, _ := h.getOrCreateWithID(csr.ref, csr.lset.Hash(), csr.lset)
+				// TODO(codesome): dont ignore the error.
+				series, _, _ := h.getOrCreateWithID(csr.ref, csr.lset.Hash(), csr.lset)
 				localRefSeries[csr.ref] = series
 				if h.lastSeriesID < series.ref {
 					h.lastSeriesID = series.ref
@@ -1614,25 +1601,14 @@
 
 // Close flushes the WAL and closes the head.
 func (h *Head) Close() error {
-<<<<<<< HEAD
-	select {
-	case <-h.closed:
-		return nil
-	default:
-	}
-
-	close(h.closed)
-	h.wg.Wait()
-
-=======
 	h.closedMtx.Lock()
 	defer h.closedMtx.Unlock()
 	h.closed = true
->>>>>>> 66dfb951
+
 	var merr tsdb_errors.MultiError
-	merr.Add(h.performChunkSnapshot())
 	merr.Add(h.chunkDiskMapper.Close())
 	if h.wal != nil {
+		merr.Add(h.performChunkSnapshot())
 		merr.Add(h.wal.Close())
 	}
 	return merr.Err()
@@ -2556,7 +2532,6 @@
 
 // Returns true if the chunk overlaps [mint, maxt].
 func (mc *mmappedChunk) OverlapsClosedInterval(mint, maxt int64) bool {
-<<<<<<< HEAD
 	return overlapsClosedInterval(mc.minTime, mc.maxTime, mint, maxt)
 }
 
@@ -2813,9 +2788,6 @@
 	}
 	return errors.Wrap(err, "chunk snapshot")
 }
-=======
-	return mc.minTime <= maxt && mint <= mc.maxTime
-}
 
 // SeriesLifecycleCallback specifies a list of callbacks that will be called during a lifecycle of a series.
 // It is always a no-op in Prometheus and mainly meant for external users who import TSDB.
@@ -2836,5 +2808,4 @@
 
 func (noopSeriesLifecycleCallback) PreCreation(labels.Labels) error { return nil }
 func (noopSeriesLifecycleCallback) PostCreation(labels.Labels)      {}
-func (noopSeriesLifecycleCallback) PostDeletion(...labels.Labels)   {}
->>>>>>> 66dfb951
+func (noopSeriesLifecycleCallback) PostDeletion(...labels.Labels)   {}