// Copyright 2017 The Prometheus Authors
// Licensed under the Apache License, Version 2.0 (the "License");
// you may not use this file except in compliance with the License.
// You may obtain a copy of the License at
//
// http://www.apache.org/licenses/LICENSE-2.0
//
// Unless required by applicable law or agreed to in writing, software
// distributed under the License is distributed on an "AS IS" BASIS,
// WITHOUT WARRANTIES OR CONDITIONS OF ANY KIND, either express or implied.
// See the License for the specific language governing permissions and
// limitations under the License.

package tsdb

import (
	"context"
	"fmt"
	"math"
	"path/filepath"
	"runtime"
	"sort"
	"sync"
	"time"

	"github.com/go-kit/kit/log"
	"github.com/go-kit/kit/log/level"
	"github.com/oklog/ulid"
	"github.com/pkg/errors"
	"github.com/prometheus/client_golang/prometheus"
	"github.com/prometheus/prometheus/pkg/labels"
	"github.com/prometheus/prometheus/storage"
	"github.com/prometheus/prometheus/tsdb/chunkenc"
	"github.com/prometheus/prometheus/tsdb/chunks"
	tsdb_errors "github.com/prometheus/prometheus/tsdb/errors"
	"github.com/prometheus/prometheus/tsdb/index"
	"github.com/prometheus/prometheus/tsdb/record"
	"github.com/prometheus/prometheus/tsdb/tombstones"
	"github.com/prometheus/prometheus/tsdb/tsdbutil"
	"github.com/prometheus/prometheus/tsdb/wal"
	"go.uber.org/atomic"
)

var (
	// ErrInvalidSample is returned if an appended sample is not valid and can't
	// be ingested.
	ErrInvalidSample = errors.New("invalid sample")
	// ErrAppenderClosed is returned if an appender has already be successfully
	// rolled back or committed.
	ErrAppenderClosed = errors.New("appender closed")
)

// Head handles reads and writes of time series data within a time window.
type Head struct {
	chunkRange       atomic.Int64
	numSeries        atomic.Uint64
	minTime, maxTime atomic.Int64 // Current min and max of the samples included in the head.
	minValidTime     atomic.Int64 // Mint allowed to be added to the head. It shouldn't be lower than the maxt of the last persisted block.
	lastSeriesID     atomic.Uint64

	metrics      *headMetrics
	wal          *wal.WAL
	logger       log.Logger
	appendPool   sync.Pool
	seriesPool   sync.Pool
	bytesPool    sync.Pool
	memChunkPool sync.Pool

	// All series addressable by their ID or hash.
	series         *stripeSeries
	seriesCallback SeriesLifecycleCallback

	symMtx  sync.RWMutex
	symbols map[string]struct{}

	deletedMtx sync.Mutex
	deleted    map[uint64]int // Deleted series, and what WAL segment they must be kept until.

	postings *index.MemPostings // Postings lists for terms.

	tombstones *tombstones.MemTombstones

	iso *isolation

	cardinalityMutex      sync.Mutex
	cardinalityCache      *index.PostingsStats // Posting stats cache which will expire after 30sec.
	lastPostingsStatsCall time.Duration        // Last posting stats call (PostingsCardinalityStats()) time for caching.

	// chunkDiskMapper is used to write and read Head chunks to/from disk.
	chunkDiskMapper *chunks.ChunkDiskMapper
	// chunkDirRoot is the parent directory of the chunks directory.
	chunkDirRoot string

	closedMtx sync.Mutex
	closed    bool
}

type headMetrics struct {
	activeAppenders          prometheus.Gauge
	series                   prometheus.GaugeFunc
	seriesCreated            prometheus.Counter
	seriesRemoved            prometheus.Counter
	seriesNotFound           prometheus.Counter
	chunks                   prometheus.Gauge
	chunksCreated            prometheus.Counter
	chunksRemoved            prometheus.Counter
	gcDuration               prometheus.Summary
	samplesAppended          prometheus.Counter
	outOfBoundSamples        prometheus.Counter
	outOfOrderSamples        prometheus.Counter
	walTruncateDuration      prometheus.Summary
	walCorruptionsTotal      prometheus.Counter
	headTruncateFail         prometheus.Counter
	headTruncateTotal        prometheus.Counter
	checkpointDeleteFail     prometheus.Counter
	checkpointDeleteTotal    prometheus.Counter
	checkpointCreationFail   prometheus.Counter
	checkpointCreationTotal  prometheus.Counter
	mmapChunkCorruptionTotal prometheus.Counter
}

func newHeadMetrics(h *Head, r prometheus.Registerer) *headMetrics {
	m := &headMetrics{
		activeAppenders: prometheus.NewGauge(prometheus.GaugeOpts{
			Name: "prometheus_tsdb_head_active_appenders",
			Help: "Number of currently active appender transactions",
		}),
		series: prometheus.NewGaugeFunc(prometheus.GaugeOpts{
			Name: "prometheus_tsdb_head_series",
			Help: "Total number of series in the head block.",
		}, func() float64 {
			return float64(h.NumSeries())
		}),
		seriesCreated: prometheus.NewCounter(prometheus.CounterOpts{
			Name: "prometheus_tsdb_head_series_created_total",
			Help: "Total number of series created in the head",
		}),
		seriesRemoved: prometheus.NewCounter(prometheus.CounterOpts{
			Name: "prometheus_tsdb_head_series_removed_total",
			Help: "Total number of series removed in the head",
		}),
		seriesNotFound: prometheus.NewCounter(prometheus.CounterOpts{
			Name: "prometheus_tsdb_head_series_not_found_total",
			Help: "Total number of requests for series that were not found.",
		}),
		chunks: prometheus.NewGauge(prometheus.GaugeOpts{
			Name: "prometheus_tsdb_head_chunks",
			Help: "Total number of chunks in the head block.",
		}),
		chunksCreated: prometheus.NewCounter(prometheus.CounterOpts{
			Name: "prometheus_tsdb_head_chunks_created_total",
			Help: "Total number of chunks created in the head",
		}),
		chunksRemoved: prometheus.NewCounter(prometheus.CounterOpts{
			Name: "prometheus_tsdb_head_chunks_removed_total",
			Help: "Total number of chunks removed in the head",
		}),
		gcDuration: prometheus.NewSummary(prometheus.SummaryOpts{
			Name: "prometheus_tsdb_head_gc_duration_seconds",
			Help: "Runtime of garbage collection in the head block.",
		}),
		walTruncateDuration: prometheus.NewSummary(prometheus.SummaryOpts{
			Name: "prometheus_tsdb_wal_truncate_duration_seconds",
			Help: "Duration of WAL truncation.",
		}),
		walCorruptionsTotal: prometheus.NewCounter(prometheus.CounterOpts{
			Name: "prometheus_tsdb_wal_corruptions_total",
			Help: "Total number of WAL corruptions.",
		}),
		samplesAppended: prometheus.NewCounter(prometheus.CounterOpts{
			Name: "prometheus_tsdb_head_samples_appended_total",
			Help: "Total number of appended samples.",
		}),
		outOfBoundSamples: prometheus.NewCounter(prometheus.CounterOpts{
			Name: "prometheus_tsdb_out_of_bound_samples_total",
			Help: "Total number of out of bound samples ingestion failed attempts.",
		}),
		outOfOrderSamples: prometheus.NewCounter(prometheus.CounterOpts{
			Name: "prometheus_tsdb_out_of_order_samples_total",
			Help: "Total number of out of order samples ingestion failed attempts.",
		}),
		headTruncateFail: prometheus.NewCounter(prometheus.CounterOpts{
			Name: "prometheus_tsdb_head_truncations_failed_total",
			Help: "Total number of head truncations that failed.",
		}),
		headTruncateTotal: prometheus.NewCounter(prometheus.CounterOpts{
			Name: "prometheus_tsdb_head_truncations_total",
			Help: "Total number of head truncations attempted.",
		}),
		checkpointDeleteFail: prometheus.NewCounter(prometheus.CounterOpts{
			Name: "prometheus_tsdb_checkpoint_deletions_failed_total",
			Help: "Total number of checkpoint deletions that failed.",
		}),
		checkpointDeleteTotal: prometheus.NewCounter(prometheus.CounterOpts{
			Name: "prometheus_tsdb_checkpoint_deletions_total",
			Help: "Total number of checkpoint deletions attempted.",
		}),
		checkpointCreationFail: prometheus.NewCounter(prometheus.CounterOpts{
			Name: "prometheus_tsdb_checkpoint_creations_failed_total",
			Help: "Total number of checkpoint creations that failed.",
		}),
		checkpointCreationTotal: prometheus.NewCounter(prometheus.CounterOpts{
			Name: "prometheus_tsdb_checkpoint_creations_total",
			Help: "Total number of checkpoint creations attempted.",
		}),
		mmapChunkCorruptionTotal: prometheus.NewCounter(prometheus.CounterOpts{
			Name: "prometheus_tsdb_mmap_chunk_corruptions_total",
			Help: "Total number of memory-mapped chunk corruptions.",
		}),
	}

	if r != nil {
		r.MustRegister(
			m.activeAppenders,
			m.series,
			m.chunks,
			m.chunksCreated,
			m.chunksRemoved,
			m.seriesCreated,
			m.seriesRemoved,
			m.seriesNotFound,
			m.gcDuration,
			m.walTruncateDuration,
			m.walCorruptionsTotal,
			m.samplesAppended,
			m.outOfBoundSamples,
			m.outOfOrderSamples,
			m.headTruncateFail,
			m.headTruncateTotal,
			m.checkpointDeleteFail,
			m.checkpointDeleteTotal,
			m.checkpointCreationFail,
			m.checkpointCreationTotal,
			m.mmapChunkCorruptionTotal,
			// Metrics bound to functions and not needed in tests
			// can be created and registered on the spot.
			prometheus.NewGaugeFunc(prometheus.GaugeOpts{
				Name: "prometheus_tsdb_head_max_time",
				Help: "Maximum timestamp of the head block. The unit is decided by the library consumer.",
			}, func() float64 {
				return float64(h.MaxTime())
			}),
			prometheus.NewGaugeFunc(prometheus.GaugeOpts{
				Name: "prometheus_tsdb_head_min_time",
				Help: "Minimum time bound of the head block. The unit is decided by the library consumer.",
			}, func() float64 {
				return float64(h.MinTime())
			}),
			prometheus.NewGaugeFunc(prometheus.GaugeOpts{
				Name: "prometheus_tsdb_isolation_low_watermark",
				Help: "The lowest TSDB append ID that is still referenced.",
			}, func() float64 {
				return float64(h.iso.lowWatermark())
			}),
			prometheus.NewGaugeFunc(prometheus.GaugeOpts{
				Name: "prometheus_tsdb_isolation_high_watermark",
				Help: "The highest TSDB append ID that has been given out.",
			}, func() float64 {
				return float64(h.iso.lastAppendID())
			}),
		)
	}
	return m
}

const cardinalityCacheExpirationTime = time.Duration(30) * time.Second

// PostingsCardinalityStats returns top 10 highest cardinality stats By label and value names.
func (h *Head) PostingsCardinalityStats(statsByLabelName string) *index.PostingsStats {
	h.cardinalityMutex.Lock()
	defer h.cardinalityMutex.Unlock()
	currentTime := time.Duration(time.Now().Unix()) * time.Second
	seconds := currentTime - h.lastPostingsStatsCall
	if seconds > cardinalityCacheExpirationTime {
		h.cardinalityCache = nil
	}
	if h.cardinalityCache != nil {
		return h.cardinalityCache
	}
	h.cardinalityCache = h.postings.Stats(statsByLabelName)
	h.lastPostingsStatsCall = time.Duration(time.Now().Unix()) * time.Second

	return h.cardinalityCache
}

// NewHead opens the head block in dir.
// stripeSize sets the number of entries in the hash map, it must be a power of 2.
// A larger stripeSize will allocate more memory up-front, but will increase performance when handling a large number of series.
// A smaller stripeSize reduces the memory allocated, but can decrease performance with large number of series.
func NewHead(r prometheus.Registerer, l log.Logger, wal *wal.WAL, chunkRange int64, chkDirRoot string, pool chunkenc.Pool, stripeSize int, seriesCallback SeriesLifecycleCallback) (*Head, error) {
	if l == nil {
		l = log.NewNopLogger()
	}
	if chunkRange < 1 {
		return nil, errors.Errorf("invalid chunk range %d", chunkRange)
	}
	if seriesCallback == nil {
		seriesCallback = &noopSeriesLifecycleCallback{}
	}
	h := &Head{
		wal:        wal,
		logger:     l,
		series:     newStripeSeries(stripeSize, seriesCallback),
		symbols:    map[string]struct{}{},
		postings:   index.NewUnorderedMemPostings(),
		tombstones: tombstones.NewMemTombstones(),
		iso:        newIsolation(),
		deleted:    map[uint64]int{},
		memChunkPool: sync.Pool{
			New: func() interface{} {
				return &memChunk{}
			},
		},
		chunkDirRoot:   chkDirRoot,
		seriesCallback: seriesCallback,
	}
	h.chunkRange.Store(chunkRange)
	h.minTime.Store(math.MaxInt64)
	h.maxTime.Store(math.MinInt64)
	h.metrics = newHeadMetrics(h, r)

	if pool == nil {
		pool = chunkenc.NewPool()
	}

	var err error
	h.chunkDiskMapper, err = chunks.NewChunkDiskMapper(mmappedChunksDir(chkDirRoot), pool)
	if err != nil {
		return nil, err
	}

	return h, nil
}

func mmappedChunksDir(dir string) string { return filepath.Join(dir, "chunks_head") }

// processWALSamples adds a partition of samples it receives to the head and passes
// them on to other workers.
// Samples before the mint timestamp are discarded.
func (h *Head) processWALSamples(
	minValidTime int64,
	input <-chan []record.RefSample, output chan<- []record.RefSample,
) (unknownRefs uint64) {
	defer close(output)

	// Mitigate lock contention in getByID.
	refSeries := map[uint64]*memSeries{}

	mint, maxt := int64(math.MaxInt64), int64(math.MinInt64)

	for samples := range input {
		for _, s := range samples {
			if s.T < minValidTime {
				continue
			}
			ms := refSeries[s.Ref]
			if ms == nil {
				ms = h.series.getByID(s.Ref)
				if ms == nil {
					unknownRefs++
					continue
				}
				refSeries[s.Ref] = ms
			}
			if _, chunkCreated := ms.append(s.T, s.V, 0, h.chunkDiskMapper); chunkCreated {
				h.metrics.chunksCreated.Inc()
				h.metrics.chunks.Inc()
			}
			if s.T > maxt {
				maxt = s.T
			}
			if s.T < mint {
				mint = s.T
			}
		}
		output <- samples
	}
	h.updateMinMaxTime(mint, maxt)

	return unknownRefs
}

func (h *Head) updateMinMaxTime(mint, maxt int64) {
	for {
		lt := h.MinTime()
		if mint >= lt {
			break
		}
		if h.minTime.CAS(lt, mint) {
			break
		}
	}
	for {
		ht := h.MaxTime()
		if maxt <= ht {
			break
		}
		if h.maxTime.CAS(ht, maxt) {
			break
		}
	}
}

func (h *Head) loadWAL(r *wal.Reader, multiRef map[uint64]uint64, mmappedChunks map[uint64][]*mmappedChunk) (err error) {
	// Track number of samples that referenced a series we don't know about
	// for error reporting.
	var unknownRefs atomic.Uint64

	// Start workers that each process samples for a partition of the series ID space.
	// They are connected through a ring of channels which ensures that all sample batches
	// read from the WAL are processed in order.
	var (
		wg      sync.WaitGroup
		n       = runtime.GOMAXPROCS(0)
		inputs  = make([]chan []record.RefSample, n)
		outputs = make([]chan []record.RefSample, n)

		dec    record.Decoder
		shards = make([][]record.RefSample, n)

		decoded                      = make(chan interface{}, 10)
		decodeErr, seriesCreationErr error
		seriesPool                   = sync.Pool{
			New: func() interface{} {
				return []record.RefSeries{}
			},
		}
		samplesPool = sync.Pool{
			New: func() interface{} {
				return []record.RefSample{}
			},
		}
		tstonesPool = sync.Pool{
			New: func() interface{} {
				return []tombstones.Stone{}
			},
		}
	)

	defer func() {
		// For CorruptionErr ensure to terminate all workers before exiting.
		_, ok := err.(*wal.CorruptionErr)
		if ok || seriesCreationErr != nil {
			for i := 0; i < n; i++ {
				close(inputs[i])
				for range outputs[i] {
				}
			}
			wg.Wait()
		}
	}()

	wg.Add(n)
	for i := 0; i < n; i++ {
		outputs[i] = make(chan []record.RefSample, 300)
		inputs[i] = make(chan []record.RefSample, 300)

		go func(input <-chan []record.RefSample, output chan<- []record.RefSample) {
			unknown := h.processWALSamples(h.minValidTime.Load(), input, output)
			unknownRefs.Add(unknown)
			wg.Done()
		}(inputs[i], outputs[i])
	}

	go func() {
		defer close(decoded)
		for r.Next() {
			rec := r.Record()
			switch dec.Type(rec) {
			case record.Series:
				series := seriesPool.Get().([]record.RefSeries)[:0]
				series, err = dec.Series(rec, series)
				if err != nil {
					decodeErr = &wal.CorruptionErr{
						Err:     errors.Wrap(err, "decode series"),
						Segment: r.Segment(),
						Offset:  r.Offset(),
					}
					return
				}
				decoded <- series
			case record.Samples:
				samples := samplesPool.Get().([]record.RefSample)[:0]
				samples, err = dec.Samples(rec, samples)
				if err != nil {
					decodeErr = &wal.CorruptionErr{
						Err:     errors.Wrap(err, "decode samples"),
						Segment: r.Segment(),
						Offset:  r.Offset(),
					}
					return
				}
				decoded <- samples
			case record.Tombstones:
				tstones := tstonesPool.Get().([]tombstones.Stone)[:0]
				tstones, err = dec.Tombstones(rec, tstones)
				if err != nil {
					decodeErr = &wal.CorruptionErr{
						Err:     errors.Wrap(err, "decode tombstones"),
						Segment: r.Segment(),
						Offset:  r.Offset(),
					}
					return
				}
				decoded <- tstones
			default:
				decodeErr = &wal.CorruptionErr{
					Err:     errors.Errorf("invalid record type %v", dec.Type(rec)),
					Segment: r.Segment(),
					Offset:  r.Offset(),
				}
				return
			}
		}
	}()

Outer:
	for d := range decoded {
		switch v := d.(type) {
		case []record.RefSeries:
			for _, s := range v {
				series, created, err := h.getOrCreateWithID(s.Ref, s.Labels.Hash(), s.Labels)
				if err != nil {
					seriesCreationErr = err
					break Outer
				}

				if !created {
					// There's already a different ref for this series.
					multiRef[s.Ref] = series.ref
				}
<<<<<<< HEAD
				if h.lastSeriesID < s.Ref {
					h.lastSeriesID = s.Ref
=======

				if h.lastSeriesID.Load() < s.Ref {
					h.lastSeriesID.Store(s.Ref)
>>>>>>> db130037
				}

				// A new series record is only possible when the old samples were already compacted into a block.
				// Hence we can discard all the samples and m-mapped chunks replayed till now for this series.
				mmc := mmappedChunks[series.ref]
				if len(mmc) == 0 {
					// We continue with the old data if there is nothing to overwrite.
					// Stale data will be removed during garbage collection.
					continue
				}

				h.metrics.chunksCreated.Add(float64(len(mmc)))
				h.metrics.chunksRemoved.Add(float64(len(series.mmappedChunks)))
				h.metrics.chunks.Add(float64(len(mmc) - len(series.mmappedChunks)))

				series.mmappedChunks = mmc

				if series.headChunk != nil && mmc[len(mmc)-1].maxTime >= series.headChunk.maxTime {
					// Samples loaded till now are in the m-mapped chunks. Hence clear the head chunk.
					series.nextAt = 0
					series.headChunk = nil
					series.app = nil
				}

				if len(series.mmappedChunks) > 0 {
					h.updateMinMaxTime(series.minTime(), series.maxTime())
				}
			}
			//lint:ignore SA6002 relax staticcheck verification.
			seriesPool.Put(v)
		case []record.RefSample:
			samples := v
			// We split up the samples into chunks of 5000 samples or less.
			// With O(300 * #cores) in-flight sample batches, large scrapes could otherwise
			// cause thousands of very large in flight buffers occupying large amounts
			// of unused memory.
			for len(samples) > 0 {
				m := 5000
				if len(samples) < m {
					m = len(samples)
				}
				for i := 0; i < n; i++ {
					var buf []record.RefSample
					select {
					case buf = <-outputs[i]:
					default:
					}
					shards[i] = buf[:0]
				}
				for _, sam := range samples[:m] {
					if r, ok := multiRef[sam.Ref]; ok {
						sam.Ref = r
					}
					mod := sam.Ref % uint64(n)
					shards[mod] = append(shards[mod], sam)
				}
				for i := 0; i < n; i++ {
					inputs[i] <- shards[i]
				}
				samples = samples[m:]
			}
			//lint:ignore SA6002 relax staticcheck verification.
			samplesPool.Put(v)
		case []tombstones.Stone:
			for _, s := range v {
				for _, itv := range s.Intervals {
					if itv.Maxt < h.minValidTime.Load() {
						continue
					}
					if m := h.series.getByID(s.Ref); m == nil {
						unknownRefs.Inc()
						continue
					}
					h.tombstones.AddInterval(s.Ref, itv)
				}
			}
			//lint:ignore SA6002 relax staticcheck verification.
			tstonesPool.Put(v)
		default:
			panic(fmt.Errorf("unexpected decoded type: %T", d))
		}
	}

	if decodeErr != nil {
		return decodeErr
	}
	if seriesCreationErr != nil {
		// Drain the channel to unblock the goroutine.
		for range decoded {
		}
		return seriesCreationErr
	}

	// Signal termination to each worker and wait for it to close its output channel.
	for i := 0; i < n; i++ {
		close(inputs[i])
		for range outputs[i] {
		}
	}
	wg.Wait()

	if r.Err() != nil {
		return errors.Wrap(r.Err(), "read records")
	}

	if unknownRefs.Load() > 0 {
		level.Warn(h.logger).Log("msg", "Unknown series references", "count", unknownRefs)
	}
	return nil
}

// Init loads data from the write ahead log and prepares the head for writes.
// It should be called before using an appender so that it
// limits the ingested samples to the head min valid time.
func (h *Head) Init(minValidTime int64) error {
	h.minValidTime.Store(minValidTime)
	defer h.postings.EnsureOrder()
	defer h.gc() // After loading the wal remove the obsolete data from the head.

	level.Info(h.logger).Log("msg", "Replaying on-disk memory mappable chunks if any")
	start := time.Now()

	mmappedChunks, err := h.loadMmappedChunks()
	if err != nil {
		level.Error(h.logger).Log("msg", "Loading on-disk chunks failed", "err", err)
		if _, ok := errors.Cause(err).(*chunks.CorruptionErr); ok {
			h.metrics.mmapChunkCorruptionTotal.Inc()
		}
		// If this fails, data will be recovered from WAL.
		// Hence we wont lose any data (given WAL is not corrupt).
		mmappedChunks = h.removeCorruptedMmappedChunks(err)
	}

	level.Info(h.logger).Log("msg", "On-disk memory mappable chunks replay completed", "duration", time.Since(start).String())
	if h.wal == nil {
		level.Info(h.logger).Log("msg", "WAL not found")
		return nil
	}

	level.Info(h.logger).Log("msg", "Replaying WAL, this may take a while")

	checkpointReplayStart := time.Now()
	// Backfill the checkpoint first if it exists.
	dir, startFrom, err := wal.LastCheckpoint(h.wal.Dir())
	if err != nil && err != record.ErrNotFound {
		return errors.Wrap(err, "find last checkpoint")
	}
	multiRef := map[uint64]uint64{}
	if err == nil {
		sr, err := wal.NewSegmentsReader(dir)
		if err != nil {
			return errors.Wrap(err, "open checkpoint")
		}
		defer func() {
			if err := sr.Close(); err != nil {
				level.Warn(h.logger).Log("msg", "Error while closing the wal segments reader", "err", err)
			}
		}()

		// A corrupted checkpoint is a hard error for now and requires user
		// intervention. There's likely little data that can be recovered anyway.
		if err := h.loadWAL(wal.NewReader(sr), multiRef, mmappedChunks); err != nil {
			return errors.Wrap(err, "backfill checkpoint")
		}
		startFrom++
		level.Info(h.logger).Log("msg", "WAL checkpoint loaded")
	}
	checkpointReplayDuration := time.Since(checkpointReplayStart)

	walReplayStart := time.Now()
	// Find the last segment.
	_, last, err := wal.Segments(h.wal.Dir())
	if err != nil {
		return errors.Wrap(err, "finding WAL segments")
	}

	// Backfill segments from the most recent checkpoint onwards.
	for i := startFrom; i <= last; i++ {
		s, err := wal.OpenReadSegment(wal.SegmentName(h.wal.Dir(), i))
		if err != nil {
			return errors.Wrap(err, fmt.Sprintf("open WAL segment: %d", i))
		}

		sr := wal.NewSegmentBufReader(s)
		err = h.loadWAL(wal.NewReader(sr), multiRef, mmappedChunks)
		if err := sr.Close(); err != nil {
			level.Warn(h.logger).Log("msg", "Error while closing the wal segments reader", "err", err)
		}
		if err != nil {
			return err
		}
		level.Info(h.logger).Log("msg", "WAL segment loaded", "segment", i, "maxSegment", last)
	}

	level.Info(h.logger).Log(
		"msg", "WAL replay completed",
		"checkpoint_replay_duration", checkpointReplayDuration.String(),
		"wal_replay_duration", time.Since(walReplayStart).String(),
		"total_replay_duration", time.Since(start).String(),
	)

	return nil
}

func (h *Head) loadMmappedChunks() (map[uint64][]*mmappedChunk, error) {
	mmappedChunks := map[uint64][]*mmappedChunk{}
	if err := h.chunkDiskMapper.IterateAllChunks(func(seriesRef, chunkRef uint64, mint, maxt int64, numSamples uint16) error {
		if maxt < h.minValidTime.Load() {
			return nil
		}

		slice := mmappedChunks[seriesRef]
		if len(slice) > 0 {
			if slice[len(slice)-1].maxTime >= mint {
				return &chunks.CorruptionErr{
					Err: errors.Errorf("out of sequence m-mapped chunk for series ref %d", seriesRef),
				}
			}
		}

		slice = append(slice, &mmappedChunk{
			ref:        chunkRef,
			minTime:    mint,
			maxTime:    maxt,
			numSamples: numSamples,
		})
		mmappedChunks[seriesRef] = slice
		return nil
	}); err != nil {
		return nil, errors.Wrap(err, "iterate on on-disk chunks")
	}
	return mmappedChunks, nil
}

// removeCorruptedMmappedChunks attempts to delete the corrupted mmapped chunks and if it fails, it clears all the previously
// loaded mmapped chunks.
func (h *Head) removeCorruptedMmappedChunks(err error) map[uint64][]*mmappedChunk {
	level.Info(h.logger).Log("msg", "Deleting mmapped chunk files")

	if err := h.chunkDiskMapper.DeleteCorrupted(err); err != nil {
		level.Info(h.logger).Log("msg", "Deletion of mmap chunk files failed, discarding chunk files completely", "err", err)
		return map[uint64][]*mmappedChunk{}
	}

	level.Info(h.logger).Log("msg", "Deletion of mmap chunk files successful, reattempting m-mapping the on-disk chunks")
	mmappedChunks, err := h.loadMmappedChunks()
	if err != nil {
		level.Error(h.logger).Log("msg", "Loading on-disk chunks failed, discarding chunk files completely", "err", err)
		mmappedChunks = map[uint64][]*mmappedChunk{}
	}

	return mmappedChunks
}

// Truncate removes old data before mint from the head.
func (h *Head) Truncate(mint int64) (err error) {
	defer func() {
		if err != nil {
			h.metrics.headTruncateFail.Inc()
		}
	}()
	initialize := h.MinTime() == math.MaxInt64

	if h.MinTime() >= mint && !initialize {
		return nil
	}
	h.minTime.Store(mint)
	h.minValidTime.Store(mint)

	// Ensure that max time is at least as high as min time.
	for h.MaxTime() < mint {
		h.maxTime.CAS(h.MaxTime(), mint)
	}

	// This was an initial call to Truncate after loading blocks on startup.
	// We haven't read back the WAL yet, so do not attempt to truncate it.
	if initialize {
		return nil
	}

	h.metrics.headTruncateTotal.Inc()
	start := time.Now()

	h.gc()
	level.Info(h.logger).Log("msg", "Head GC completed", "duration", time.Since(start))
	h.metrics.gcDuration.Observe(time.Since(start).Seconds())

	// Truncate the chunk m-mapper.
	if err := h.chunkDiskMapper.Truncate(mint); err != nil {
		return errors.Wrap(err, "truncate chunks.HeadReadWriter")
	}

	if h.wal == nil {
		return nil
	}
	start = time.Now()

	first, last, err := wal.Segments(h.wal.Dir())
	if err != nil {
		return errors.Wrap(err, "get segment range")
	}
	// Start a new segment, so low ingestion volume TSDB don't have more WAL than
	// needed.
	err = h.wal.NextSegment()
	if err != nil {
		return errors.Wrap(err, "next segment")
	}
	last-- // Never consider last segment for checkpoint.
	if last < 0 {
		return nil // no segments yet.
	}
	// The lower two thirds of segments should contain mostly obsolete samples.
	// If we have less than two segments, it's not worth checkpointing yet.
	// With the default 2h blocks, this will keeping up to around 3h worth
	// of WAL segments.
	last = first + (last-first)*2/3
	if last <= first {
		return nil
	}

	keep := func(id uint64) bool {
		if h.series.getByID(id) != nil {
			return true
		}
		h.deletedMtx.Lock()
		_, ok := h.deleted[id]
		h.deletedMtx.Unlock()
		return ok
	}
	h.metrics.checkpointCreationTotal.Inc()
	if _, err = wal.Checkpoint(h.logger, h.wal, first, last, keep, mint); err != nil {
		h.metrics.checkpointCreationFail.Inc()
		if _, ok := errors.Cause(err).(*wal.CorruptionErr); ok {
			h.metrics.walCorruptionsTotal.Inc()
		}
		return errors.Wrap(err, "create checkpoint")
	}
	if err := h.wal.Truncate(last + 1); err != nil {
		// If truncating fails, we'll just try again at the next checkpoint.
		// Leftover segments will just be ignored in the future if there's a checkpoint
		// that supersedes them.
		level.Error(h.logger).Log("msg", "truncating segments failed", "err", err)
	}

	// The checkpoint is written and segments before it is truncated, so we no
	// longer need to track deleted series that are before it.
	h.deletedMtx.Lock()
	for ref, segment := range h.deleted {
		if segment < first {
			delete(h.deleted, ref)
		}
	}
	h.deletedMtx.Unlock()

	h.metrics.checkpointDeleteTotal.Inc()
	if err := wal.DeleteCheckpoints(h.wal.Dir(), last); err != nil {
		// Leftover old checkpoints do not cause problems down the line beyond
		// occupying disk space.
		// They will just be ignored since a higher checkpoint exists.
		level.Error(h.logger).Log("msg", "delete old checkpoints", "err", err)
		h.metrics.checkpointDeleteFail.Inc()
	}
	h.metrics.walTruncateDuration.Observe(time.Since(start).Seconds())

	level.Info(h.logger).Log("msg", "WAL checkpoint complete",
		"first", first, "last", last, "duration", time.Since(start))

	return nil
}

// initTime initializes a head with the first timestamp. This only needs to be called
// for a completely fresh head with an empty WAL.
func (h *Head) initTime(t int64) {
	if !h.minTime.CAS(math.MaxInt64, t) {
		return
	}
	// Ensure that max time is initialized to at least the min time we just set.
	// Concurrent appenders may already have set it to a higher value.
	h.maxTime.CAS(math.MinInt64, t)
}

type Stats struct {
	NumSeries         uint64
	MinTime, MaxTime  int64
	IndexPostingStats *index.PostingsStats
}

// Stats returns important current HEAD statistics. Note that it is expensive to
// calculate these.
func (h *Head) Stats(statsByLabelName string) *Stats {
	return &Stats{
		NumSeries:         h.NumSeries(),
		MaxTime:           h.MaxTime(),
		MinTime:           h.MinTime(),
		IndexPostingStats: h.PostingsCardinalityStats(statsByLabelName),
	}
}

type RangeHead struct {
	head       *Head
	mint, maxt int64
}

// NewRangeHead returns a *RangeHead.
func NewRangeHead(head *Head, mint, maxt int64) *RangeHead {
	return &RangeHead{
		head: head,
		mint: mint,
		maxt: maxt,
	}
}

func (h *RangeHead) Index() (IndexReader, error) {
	return h.head.indexRange(h.mint, h.maxt), nil
}

func (h *RangeHead) Chunks() (ChunkReader, error) {
	return h.head.chunksRange(h.mint, h.maxt, h.head.iso.State())
}

func (h *RangeHead) Tombstones() (tombstones.Reader, error) {
	return h.head.tombstones, nil
}

func (h *RangeHead) MinTime() int64 {
	return h.mint
}

func (h *RangeHead) MaxTime() int64 {
	return h.maxt
}

func (h *RangeHead) NumSeries() uint64 {
	return h.head.NumSeries()
}

func (h *RangeHead) Meta() BlockMeta {
	return BlockMeta{
		MinTime: h.MinTime(),
		MaxTime: h.MaxTime(),
		ULID:    h.head.Meta().ULID,
		Stats: BlockStats{
			NumSeries: h.NumSeries(),
		},
	}
}

// initAppender is a helper to initialize the time bounds of the head
// upon the first sample it receives.
type initAppender struct {
	app  storage.Appender
	head *Head
}

func (a *initAppender) Add(lset labels.Labels, t int64, v float64) (uint64, error) {
	if a.app != nil {
		return a.app.Add(lset, t, v)
	}
	a.head.initTime(t)
	a.app = a.head.appender()

	return a.app.Add(lset, t, v)
}

func (a *initAppender) AddFast(ref uint64, t int64, v float64) error {
	if a.app == nil {
		return storage.ErrNotFound
	}
	return a.app.AddFast(ref, t, v)
}

func (a *initAppender) Commit() error {
	if a.app == nil {
		return nil
	}
	return a.app.Commit()
}

func (a *initAppender) Rollback() error {
	if a.app == nil {
		return nil
	}
	return a.app.Rollback()
}

// Appender returns a new Appender on the database.
func (h *Head) Appender(_ context.Context) storage.Appender {
	h.metrics.activeAppenders.Inc()

	// The head cache might not have a starting point yet. The init appender
	// picks up the first appended timestamp as the base.
	if h.MinTime() == math.MaxInt64 {
		return &initAppender{
			head: h,
		}
	}
	return h.appender()
}

func (h *Head) appender() *headAppender {
	appendID := h.iso.newAppendID()
	cleanupAppendIDsBelow := h.iso.lowWatermark()

	return &headAppender{
		head: h,
		// Set the minimum valid time to whichever is greater the head min valid time or the compaction window.
		// This ensures that no samples will be added within the compaction window to avoid races.
		minValidTime:          max(h.minValidTime.Load(), h.MaxTime()-h.chunkRange.Load()/2),
		mint:                  math.MaxInt64,
		maxt:                  math.MinInt64,
		samples:               h.getAppendBuffer(),
		sampleSeries:          h.getSeriesBuffer(),
		appendID:              appendID,
		cleanupAppendIDsBelow: cleanupAppendIDsBelow,
	}
}

func max(a, b int64) int64 {
	if a > b {
		return a
	}
	return b
}

func (h *Head) getAppendBuffer() []record.RefSample {
	b := h.appendPool.Get()
	if b == nil {
		return make([]record.RefSample, 0, 512)
	}
	return b.([]record.RefSample)
}

func (h *Head) putAppendBuffer(b []record.RefSample) {
	//lint:ignore SA6002 safe to ignore and actually fixing it has some performance penalty.
	h.appendPool.Put(b[:0])
}

func (h *Head) getSeriesBuffer() []*memSeries {
	b := h.seriesPool.Get()
	if b == nil {
		return make([]*memSeries, 0, 512)
	}
	return b.([]*memSeries)
}

func (h *Head) putSeriesBuffer(b []*memSeries) {
	//lint:ignore SA6002 safe to ignore and actually fixing it has some performance penalty.
	h.seriesPool.Put(b[:0])
}

func (h *Head) getBytesBuffer() []byte {
	b := h.bytesPool.Get()
	if b == nil {
		return make([]byte, 0, 1024)
	}
	return b.([]byte)
}

func (h *Head) putBytesBuffer(b []byte) {
	//lint:ignore SA6002 safe to ignore and actually fixing it has some performance penalty.
	h.bytesPool.Put(b[:0])
}

type headAppender struct {
	head         *Head
	minValidTime int64 // No samples below this timestamp are allowed.
	mint, maxt   int64

	series       []record.RefSeries
	samples      []record.RefSample
	sampleSeries []*memSeries

	appendID, cleanupAppendIDsBelow uint64
	closed                          bool
}

func (a *headAppender) Add(lset labels.Labels, t int64, v float64) (uint64, error) {
	if t < a.minValidTime {
		a.head.metrics.outOfBoundSamples.Inc()
		return 0, storage.ErrOutOfBounds
	}

	// Ensure no empty labels have gotten through.
	lset = lset.WithoutEmpty()

	if len(lset) == 0 {
		return 0, errors.Wrap(ErrInvalidSample, "empty labelset")
	}

	if l, dup := lset.HasDuplicateLabelNames(); dup {
		return 0, errors.Wrap(ErrInvalidSample, fmt.Sprintf(`label name "%s" is not unique`, l))
	}

	s, created, err := a.head.getOrCreate(lset.Hash(), lset)
	if err != nil {
		return 0, err
	}

	if created {
		a.series = append(a.series, record.RefSeries{
			Ref:    s.ref,
			Labels: lset,
		})
	}
	return s.ref, a.AddFast(s.ref, t, v)
}

func (a *headAppender) AddFast(ref uint64, t int64, v float64) error {
	if t < a.minValidTime {
		a.head.metrics.outOfBoundSamples.Inc()
		return storage.ErrOutOfBounds
	}

	s := a.head.series.getByID(ref)
	if s == nil {
		return errors.Wrap(storage.ErrNotFound, "unknown series")
	}
	s.Lock()
	if err := s.appendable(t, v); err != nil {
		s.Unlock()
		if err == storage.ErrOutOfOrderSample {
			a.head.metrics.outOfOrderSamples.Inc()
		}
		return err
	}
	s.pendingCommit = true
	s.Unlock()

	if t < a.mint {
		a.mint = t
	}
	if t > a.maxt {
		a.maxt = t
	}

	a.samples = append(a.samples, record.RefSample{
		Ref: ref,
		T:   t,
		V:   v,
	})
	a.sampleSeries = append(a.sampleSeries, s)
	return nil
}

func (a *headAppender) log() error {
	if a.head.wal == nil {
		return nil
	}

	buf := a.head.getBytesBuffer()
	defer func() { a.head.putBytesBuffer(buf) }()

	var rec []byte
	var enc record.Encoder

	if len(a.series) > 0 {
		rec = enc.Series(a.series, buf)
		buf = rec[:0]

		if err := a.head.wal.Log(rec); err != nil {
			return errors.Wrap(err, "log series")
		}
	}
	if len(a.samples) > 0 {
		rec = enc.Samples(a.samples, buf)
		buf = rec[:0]

		if err := a.head.wal.Log(rec); err != nil {
			return errors.Wrap(err, "log samples")
		}
	}
	return nil
}

func (a *headAppender) Commit() (err error) {
	if a.closed {
		return ErrAppenderClosed
	}
	defer func() { a.closed = true }()
	if err := a.log(); err != nil {
		//nolint: errcheck
		a.Rollback() // Most likely the same error will happen again.
		return errors.Wrap(err, "write to WAL")
	}

	defer a.head.metrics.activeAppenders.Dec()
	defer a.head.putAppendBuffer(a.samples)
	defer a.head.putSeriesBuffer(a.sampleSeries)
	defer a.head.iso.closeAppend(a.appendID)

	total := len(a.samples)
	var series *memSeries
	for i, s := range a.samples {
		series = a.sampleSeries[i]
		series.Lock()
		ok, chunkCreated := series.append(s.T, s.V, a.appendID, a.head.chunkDiskMapper)
		series.cleanupAppendIDsBelow(a.cleanupAppendIDsBelow)
		series.pendingCommit = false
		series.Unlock()

		if !ok {
			total--
			a.head.metrics.outOfOrderSamples.Inc()
		}
		if chunkCreated {
			a.head.metrics.chunks.Inc()
			a.head.metrics.chunksCreated.Inc()
		}
	}

	a.head.metrics.samplesAppended.Add(float64(total))
	a.head.updateMinMaxTime(a.mint, a.maxt)

	return nil
}

func (a *headAppender) Rollback() (err error) {
	if a.closed {
		return ErrAppenderClosed
	}
	defer func() { a.closed = true }()
	defer a.head.metrics.activeAppenders.Dec()
	defer a.head.iso.closeAppend(a.appendID)
	defer a.head.putSeriesBuffer(a.sampleSeries)

	var series *memSeries
	for i := range a.samples {
		series = a.sampleSeries[i]
		series.Lock()
		series.cleanupAppendIDsBelow(a.cleanupAppendIDsBelow)
		series.pendingCommit = false
		series.Unlock()
	}
	a.head.putAppendBuffer(a.samples)
	a.samples = nil

	// Series are created in the head memory regardless of rollback. Thus we have
	// to log them to the WAL in any case.
	return a.log()
}

// Delete all samples in the range of [mint, maxt] for series that satisfy the given
// label matchers.
func (h *Head) Delete(mint, maxt int64, ms ...*labels.Matcher) error {
	// Do not delete anything beyond the currently valid range.
	mint, maxt = clampInterval(mint, maxt, h.MinTime(), h.MaxTime())

	ir := h.indexRange(mint, maxt)

	p, err := PostingsForMatchers(ir, ms...)
	if err != nil {
		return errors.Wrap(err, "select series")
	}

	var stones []tombstones.Stone
	for p.Next() {
		series := h.series.getByID(p.At())

		series.RLock()
		t0, t1 := series.minTime(), series.maxTime()
		series.RUnlock()
		if t0 == math.MinInt64 || t1 == math.MinInt64 {
			continue
		}
		// Delete only until the current values and not beyond.
		t0, t1 = clampInterval(mint, maxt, t0, t1)
		stones = append(stones, tombstones.Stone{Ref: p.At(), Intervals: tombstones.Intervals{{Mint: t0, Maxt: t1}}})
	}
	if p.Err() != nil {
		return p.Err()
	}
	if h.wal != nil {
		var enc record.Encoder
		if err := h.wal.Log(enc.Tombstones(stones, nil)); err != nil {
			return err
		}
	}
	for _, s := range stones {
		h.tombstones.AddInterval(s.Ref, s.Intervals[0])
	}

	return nil
}

// gc removes data before the minimum timestamp from the head.
func (h *Head) gc() {
	// Only data strictly lower than this timestamp must be deleted.
	mint := h.MinTime()

	// Drop old chunks and remember series IDs and hashes if they can be
	// deleted entirely.
	deleted, chunksRemoved := h.series.gc(mint)
	seriesRemoved := len(deleted)

	h.metrics.seriesRemoved.Add(float64(seriesRemoved))
	h.metrics.chunksRemoved.Add(float64(chunksRemoved))
	h.metrics.chunks.Sub(float64(chunksRemoved))
	h.numSeries.Sub(uint64(seriesRemoved))

	// Remove deleted series IDs from the postings lists.
	h.postings.Delete(deleted)

	if h.wal != nil {
		_, last, _ := wal.Segments(h.wal.Dir())
		h.deletedMtx.Lock()
		// Keep series records until we're past segment 'last'
		// because the WAL will still have samples records with
		// this ref ID. If we didn't keep these series records then
		// on start up when we replay the WAL, or any other code
		// that reads the WAL, wouldn't be able to use those
		// samples since we would have no labels for that ref ID.
		for ref := range deleted {
			h.deleted[ref] = last
		}
		h.deletedMtx.Unlock()
	}

	// Rebuild symbols and label value indices from what is left in the postings terms.
	// symMtx ensures that append of symbols and postings is disabled for rebuild time.
	h.symMtx.Lock()
	defer h.symMtx.Unlock()

	symbols := make(map[string]struct{}, len(h.symbols))
	if err := h.postings.Iter(func(l labels.Label, _ index.Postings) error {
		symbols[l.Name] = struct{}{}
		symbols[l.Value] = struct{}{}
		return nil
	}); err != nil {
		// This should never happen, as the iteration function only returns nil.
		panic(err)
	}
	h.symbols = symbols
}

// Tombstones returns a new reader over the head's tombstones
func (h *Head) Tombstones() (tombstones.Reader, error) {
	return h.tombstones, nil
}

// Index returns an IndexReader against the block.
func (h *Head) Index() (IndexReader, error) {
	return h.indexRange(math.MinInt64, math.MaxInt64), nil
}

func (h *Head) indexRange(mint, maxt int64) *headIndexReader {
	if hmin := h.MinTime(); hmin > mint {
		mint = hmin
	}
	return &headIndexReader{head: h, mint: mint, maxt: maxt}
}

// Chunks returns a ChunkReader against the block.
func (h *Head) Chunks() (ChunkReader, error) {
	return h.chunksRange(math.MinInt64, math.MaxInt64, h.iso.State())
}

func (h *Head) chunksRange(mint, maxt int64, is *isolationState) (*headChunkReader, error) {
	h.closedMtx.Lock()
	defer h.closedMtx.Unlock()
	if h.closed {
		return nil, errors.New("can't read from a closed head")
	}
	if hmin := h.MinTime(); hmin > mint {
		mint = hmin
	}
	return &headChunkReader{
		head:     h,
		mint:     mint,
		maxt:     maxt,
		isoState: is,
	}, nil
}

// NumSeries returns the number of active series in the head.
func (h *Head) NumSeries() uint64 {
	return h.numSeries.Load()
}

// Meta returns meta information about the head.
// The head is dynamic so will return dynamic results.
func (h *Head) Meta() BlockMeta {
	var id [16]byte
	copy(id[:], "______head______")
	return BlockMeta{
		MinTime: h.MinTime(),
		MaxTime: h.MaxTime(),
		ULID:    ulid.ULID(id),
		Stats: BlockStats{
			NumSeries: h.NumSeries(),
		},
	}
}

// MinTime returns the lowest time bound on visible data in the head.
func (h *Head) MinTime() int64 {
	return h.minTime.Load()
}

// MaxTime returns the highest timestamp seen in data of the head.
func (h *Head) MaxTime() int64 {
	return h.maxTime.Load()
}

// compactable returns whether the head has a compactable range.
// The head has a compactable range when the head time range is 1.5 times the chunk range.
// The 0.5 acts as a buffer of the appendable window.
func (h *Head) compactable() bool {
	return h.MaxTime()-h.MinTime() > h.chunkRange.Load()/2*3
}

// Close flushes the WAL and closes the head.
func (h *Head) Close() error {
	h.closedMtx.Lock()
	defer h.closedMtx.Unlock()
	h.closed = true
	var merr tsdb_errors.MultiError
	merr.Add(h.chunkDiskMapper.Close())
	if h.wal != nil {
		merr.Add(h.wal.Close())
	}
	return merr.Err()
}

type headChunkReader struct {
	head       *Head
	mint, maxt int64
	isoState   *isolationState
}

func (h *headChunkReader) Close() error {
	h.isoState.Close()
	return nil
}

// packChunkID packs a seriesID and a chunkID within it into a global 8 byte ID.
// It panicks if the seriesID exceeds 5 bytes or the chunk ID 3 bytes.
func packChunkID(seriesID, chunkID uint64) uint64 {
	if seriesID > (1<<40)-1 {
		panic("series ID exceeds 5 bytes")
	}
	if chunkID > (1<<24)-1 {
		panic("chunk ID exceeds 3 bytes")
	}
	return (seriesID << 24) | chunkID
}

func unpackChunkID(id uint64) (seriesID, chunkID uint64) {
	return id >> 24, (id << 40) >> 40
}

// Chunk returns the chunk for the reference number.
func (h *headChunkReader) Chunk(ref uint64) (chunkenc.Chunk, error) {
	sid, cid := unpackChunkID(ref)

	s := h.head.series.getByID(sid)
	// This means that the series has been garbage collected.
	if s == nil {
		return nil, storage.ErrNotFound
	}

	s.Lock()
	c, garbageCollect, err := s.chunk(int(cid), h.head.chunkDiskMapper)
	if err != nil {
		s.Unlock()
		return nil, err
	}
	defer func() {
		if garbageCollect {
			// Set this to nil so that Go GC can collect it after it has been used.
			c.chunk = nil
			s.memChunkPool.Put(c)
		}
	}()

	// This means that the chunk is outside the specified range.
	if !c.OverlapsClosedInterval(h.mint, h.maxt) {
		s.Unlock()
		return nil, storage.ErrNotFound
	}
	s.Unlock()

	return &safeChunk{
		Chunk:           c.chunk,
		s:               s,
		cid:             int(cid),
		isoState:        h.isoState,
		chunkDiskMapper: h.head.chunkDiskMapper,
	}, nil
}

type safeChunk struct {
	chunkenc.Chunk
	s               *memSeries
	cid             int
	isoState        *isolationState
	chunkDiskMapper *chunks.ChunkDiskMapper
}

func (c *safeChunk) Iterator(reuseIter chunkenc.Iterator) chunkenc.Iterator {
	c.s.Lock()
	it := c.s.iterator(c.cid, c.isoState, c.chunkDiskMapper, reuseIter)
	c.s.Unlock()
	return it
}

type headIndexReader struct {
	head       *Head
	mint, maxt int64
}

func (h *headIndexReader) Close() error {
	return nil
}

func (h *headIndexReader) Symbols() index.StringIter {
	h.head.symMtx.RLock()
	res := make([]string, 0, len(h.head.symbols))

	for s := range h.head.symbols {
		res = append(res, s)
	}
	h.head.symMtx.RUnlock()

	sort.Strings(res)
	return index.NewStringListIter(res)
}

// SortedLabelValues returns label values present in the head for the
// specific label name that are within the time range mint to maxt.
func (h *headIndexReader) SortedLabelValues(name string) ([]string, error) {
	values, err := h.LabelValues(name)
	if err == nil {
		sort.Strings(values)
	}
	return values, err
}

// LabelValues returns label values present in the head for the
// specific label name that are within the time range mint to maxt.
func (h *headIndexReader) LabelValues(name string) ([]string, error) {
	h.head.symMtx.RLock()
	defer h.head.symMtx.RUnlock()
	if h.maxt < h.head.MinTime() || h.mint > h.head.MaxTime() {
		return []string{}, nil
	}

	values := h.head.postings.LabelValues(name)
	return values, nil
}

// LabelNames returns all the unique label names present in the head
// that are within the time range mint to maxt.
func (h *headIndexReader) LabelNames() ([]string, error) {
	h.head.symMtx.RLock()
	if h.maxt < h.head.MinTime() || h.mint > h.head.MaxTime() {
		h.head.symMtx.RUnlock()
		return []string{}, nil
	}

	labelNames := h.head.postings.LabelNames()
	h.head.symMtx.RUnlock()

	sort.Strings(labelNames)
	return labelNames, nil
}

// Postings returns the postings list iterator for the label pairs.
func (h *headIndexReader) Postings(name string, values ...string) (index.Postings, error) {
	res := make([]index.Postings, 0, len(values))
	for _, value := range values {
		res = append(res, h.head.postings.Get(name, value))
	}
	return index.Merge(res...), nil
}

func (h *headIndexReader) SortedPostings(p index.Postings) index.Postings {
	series := make([]*memSeries, 0, 128)

	// Fetch all the series only once.
	for p.Next() {
		s := h.head.series.getByID(p.At())
		if s == nil {
			level.Debug(h.head.logger).Log("msg", "Looked up series not found")
		} else {
			series = append(series, s)
		}
	}
	if err := p.Err(); err != nil {
		return index.ErrPostings(errors.Wrap(err, "expand postings"))
	}

	sort.Slice(series, func(i, j int) bool {
		return labels.Compare(series[i].lset, series[j].lset) < 0
	})

	// Convert back to list.
	ep := make([]uint64, 0, len(series))
	for _, p := range series {
		ep = append(ep, p.ref)
	}
	return index.NewListPostings(ep)
}

// Series returns the series for the given reference.
func (h *headIndexReader) Series(ref uint64, lbls *labels.Labels, chks *[]chunks.Meta) error {
	s := h.head.series.getByID(ref)

	if s == nil {
		h.head.metrics.seriesNotFound.Inc()
		return storage.ErrNotFound
	}
	*lbls = append((*lbls)[:0], s.lset...)

	s.Lock()
	defer s.Unlock()

	*chks = (*chks)[:0]

	for i, c := range s.mmappedChunks {
		// Do not expose chunks that are outside of the specified range.
		if !c.OverlapsClosedInterval(h.mint, h.maxt) {
			continue
		}
		*chks = append(*chks, chunks.Meta{
			MinTime: c.minTime,
			MaxTime: c.maxTime,
			Ref:     packChunkID(s.ref, uint64(s.chunkID(i))),
		})
	}
	if s.headChunk != nil && s.headChunk.OverlapsClosedInterval(h.mint, h.maxt) {
		*chks = append(*chks, chunks.Meta{
			MinTime: s.headChunk.minTime,
			MaxTime: math.MaxInt64, // Set the head chunks as open (being appended to).
			Ref:     packChunkID(s.ref, uint64(s.chunkID(len(s.mmappedChunks)))),
		})
	}

	return nil
}

func (h *Head) getOrCreate(hash uint64, lset labels.Labels) (*memSeries, bool, error) {
	// Just using `getOrSet` below would be semantically sufficient, but we'd create
	// a new series on every sample inserted via Add(), which causes allocations
	// and makes our series IDs rather random and harder to compress in postings.
	s := h.series.getByHash(hash, lset)
	if s != nil {
		return s, false, nil
	}

	// Optimistically assume that we are the first one to create the series.
	id := h.lastSeriesID.Inc()

	return h.getOrCreateWithID(id, hash, lset)
}

func (h *Head) getOrCreateWithID(id, hash uint64, lset labels.Labels) (*memSeries, bool, error) {
	s := newMemSeries(lset, id, h.chunkRange.Load(), &h.memChunkPool)

	s, created, err := h.series.getOrSet(hash, s)
	if err != nil {
		return nil, false, err
	}
	if !created {
		return s, false, nil
	}

	h.metrics.seriesCreated.Inc()
	h.numSeries.Inc()

	h.symMtx.Lock()
	defer h.symMtx.Unlock()

	for _, l := range lset {
		h.symbols[l.Name] = struct{}{}
		h.symbols[l.Value] = struct{}{}
	}

	h.postings.Add(id, lset)
	return s, true, nil
}

// seriesHashmap is a simple hashmap for memSeries by their label set. It is built
// on top of a regular hashmap and holds a slice of series to resolve hash collisions.
// Its methods require the hash to be submitted with it to avoid re-computations throughout
// the code.
type seriesHashmap map[uint64][]*memSeries

func (m seriesHashmap) get(hash uint64, lset labels.Labels) *memSeries {
	for _, s := range m[hash] {
		if labels.Equal(s.lset, lset) {
			return s
		}
	}
	return nil
}

func (m seriesHashmap) set(hash uint64, s *memSeries) {
	l := m[hash]
	for i, prev := range l {
		if labels.Equal(prev.lset, s.lset) {
			l[i] = s
			return
		}
	}
	m[hash] = append(l, s)
}

func (m seriesHashmap) del(hash uint64, lset labels.Labels) {
	var rem []*memSeries
	for _, s := range m[hash] {
		if !labels.Equal(s.lset, lset) {
			rem = append(rem, s)
		}
	}
	if len(rem) == 0 {
		delete(m, hash)
	} else {
		m[hash] = rem
	}
}

const (
	// DefaultStripeSize is the default number of entries to allocate in the stripeSeries hash map.
	DefaultStripeSize = 1 << 14
)

// stripeSeries locks modulo ranges of IDs and hashes to reduce lock contention.
// The locks are padded to not be on the same cache line. Filling the padded space
// with the maps was profiled to be slower – likely due to the additional pointer
// dereferences.
type stripeSeries struct {
	size                    int
	series                  []map[uint64]*memSeries
	hashes                  []seriesHashmap
	locks                   []stripeLock
	seriesLifecycleCallback SeriesLifecycleCallback
}

type stripeLock struct {
	sync.RWMutex
	// Padding to avoid multiple locks being on the same cache line.
	_ [40]byte
}

func newStripeSeries(stripeSize int, seriesCallback SeriesLifecycleCallback) *stripeSeries {
	s := &stripeSeries{
		size:                    stripeSize,
		series:                  make([]map[uint64]*memSeries, stripeSize),
		hashes:                  make([]seriesHashmap, stripeSize),
		locks:                   make([]stripeLock, stripeSize),
		seriesLifecycleCallback: seriesCallback,
	}

	for i := range s.series {
		s.series[i] = map[uint64]*memSeries{}
	}
	for i := range s.hashes {
		s.hashes[i] = seriesHashmap{}
	}
	return s
}

// gc garbage collects old chunks that are strictly before mint and removes
// series entirely that have no chunks left.
func (s *stripeSeries) gc(mint int64) (map[uint64]struct{}, int) {
	var (
		deleted            = map[uint64]struct{}{}
		deletedForCallback = []labels.Labels{}
		rmChunks           = 0
	)
	// Run through all series and truncate old chunks. Mark those with no
	// chunks left as deleted and store their ID.
	for i := 0; i < s.size; i++ {
		s.locks[i].Lock()

		for hash, all := range s.hashes[i] {
			for _, series := range all {
				series.Lock()
				rmChunks += series.truncateChunksBefore(mint)

				if len(series.mmappedChunks) > 0 || series.headChunk != nil || series.pendingCommit {
					series.Unlock()
					continue
				}

				// The series is gone entirely. We need to keep the series lock
				// and make sure we have acquired the stripe locks for hash and ID of the
				// series alike.
				// If we don't hold them all, there's a very small chance that a series receives
				// samples again while we are half-way into deleting it.
				j := int(series.ref) & (s.size - 1)

				if i != j {
					s.locks[j].Lock()
				}

				deleted[series.ref] = struct{}{}
				s.hashes[i].del(hash, series.lset)
				delete(s.series[j], series.ref)
				deletedForCallback = append(deletedForCallback, series.lset)

				if i != j {
					s.locks[j].Unlock()
				}

				series.Unlock()
			}
		}

		s.locks[i].Unlock()

		s.seriesLifecycleCallback.PostDeletion(deletedForCallback...)
		deletedForCallback = deletedForCallback[:0]
	}

	return deleted, rmChunks
}

func (s *stripeSeries) getByID(id uint64) *memSeries {
	i := id & uint64(s.size-1)

	s.locks[i].RLock()
	series := s.series[i][id]
	s.locks[i].RUnlock()

	return series
}

func (s *stripeSeries) getByHash(hash uint64, lset labels.Labels) *memSeries {
	i := hash & uint64(s.size-1)

	s.locks[i].RLock()
	series := s.hashes[i].get(hash, lset)
	s.locks[i].RUnlock()

	return series
}

func (s *stripeSeries) getOrSet(hash uint64, series *memSeries) (*memSeries, bool, error) {
	// PreCreation is called here to avoid calling it inside the lock.
	// It is not necessary to call it just before creating a series,
	// rather it gives a 'hint' whether to create a series or not.
	createSeriesErr := s.seriesLifecycleCallback.PreCreation(series.lset)

	i := hash & uint64(s.size-1)
	s.locks[i].Lock()

	if prev := s.hashes[i].get(hash, series.lset); prev != nil {
		s.locks[i].Unlock()
		return prev, false, nil
	}
	if createSeriesErr == nil {
		s.hashes[i].set(hash, series)
	}
	s.locks[i].Unlock()

	if createSeriesErr != nil {
		// The callback prevented creation of series.
		return nil, false, createSeriesErr
	}
	// Setting the series in the s.hashes marks the creation of series
	// as any further calls to this methods would return that series.
	s.seriesLifecycleCallback.PostCreation(series.lset)

	i = series.ref & uint64(s.size-1)

	s.locks[i].Lock()
	s.series[i][series.ref] = series
	s.locks[i].Unlock()

	return series, true, nil
}

type sample struct {
	t int64
	v float64
}

func newSample(t int64, v float64) tsdbutil.Sample { return sample{t, v} }
func (s sample) T() int64                          { return s.t }
func (s sample) V() float64                        { return s.v }

// memSeries is the in-memory representation of a series. None of its methods
// are goroutine safe and it is the caller's responsibility to lock it.
type memSeries struct {
	sync.RWMutex

	ref           uint64
	lset          labels.Labels
	mmappedChunks []*mmappedChunk
	headChunk     *memChunk
	chunkRange    int64
	firstChunkID  int

	nextAt        int64 // Timestamp at which to cut the next chunk.
	sampleBuf     [4]sample
	pendingCommit bool // Whether there are samples waiting to be committed to this series.

	app chunkenc.Appender // Current appender for the chunk.

	memChunkPool *sync.Pool

	txs *txRing
}

func newMemSeries(lset labels.Labels, id uint64, chunkRange int64, memChunkPool *sync.Pool) *memSeries {
	s := &memSeries{
		lset:         lset,
		ref:          id,
		chunkRange:   chunkRange,
		nextAt:       math.MinInt64,
		txs:          newTxRing(4),
		memChunkPool: memChunkPool,
	}
	return s
}

func (s *memSeries) minTime() int64 {
	if len(s.mmappedChunks) > 0 {
		return s.mmappedChunks[0].minTime
	}
	if s.headChunk != nil {
		return s.headChunk.minTime
	}
	return math.MinInt64
}

func (s *memSeries) maxTime() int64 {
	c := s.head()
	if c == nil {
		return math.MinInt64
	}
	return c.maxTime
}

func (s *memSeries) cutNewHeadChunk(mint int64, chunkDiskMapper *chunks.ChunkDiskMapper) *memChunk {
	s.mmapCurrentHeadChunk(chunkDiskMapper)

	s.headChunk = &memChunk{
		chunk:   chunkenc.NewXORChunk(),
		minTime: mint,
		maxTime: math.MinInt64,
	}

	// Set upper bound on when the next chunk must be started. An earlier timestamp
	// may be chosen dynamically at a later point.
	s.nextAt = rangeForTimestamp(mint, s.chunkRange)

	app, err := s.headChunk.chunk.Appender()
	if err != nil {
		panic(err)
	}
	s.app = app
	return s.headChunk
}

func (s *memSeries) mmapCurrentHeadChunk(chunkDiskMapper *chunks.ChunkDiskMapper) {
	if s.headChunk == nil {
		// There is no head chunk, so nothing to m-map here.
		return
	}

	chunkRef, err := chunkDiskMapper.WriteChunk(s.ref, s.headChunk.minTime, s.headChunk.maxTime, s.headChunk.chunk)
	if err != nil {
		if err != chunks.ErrChunkDiskMapperClosed {
			panic(err)
		}
	}
	s.mmappedChunks = append(s.mmappedChunks, &mmappedChunk{
		ref:        chunkRef,
		numSamples: uint16(s.headChunk.chunk.NumSamples()),
		minTime:    s.headChunk.minTime,
		maxTime:    s.headChunk.maxTime,
	})
}

// appendable checks whether the given sample is valid for appending to the series.
func (s *memSeries) appendable(t int64, v float64) error {
	c := s.head()
	if c == nil {
		return nil
	}

	if t > c.maxTime {
		return nil
	}
	if t < c.maxTime {
		return storage.ErrOutOfOrderSample
	}
	// We are allowing exact duplicates as we can encounter them in valid cases
	// like federation and erroring out at that time would be extremely noisy.
	if math.Float64bits(s.sampleBuf[3].v) != math.Float64bits(v) {
		return storage.ErrDuplicateSampleForTimestamp
	}
	return nil
}

// chunk returns the chunk for the chunk id from memory or by m-mapping it from the disk.
// If garbageCollect is true, it means that the returned *memChunk
// (and not the chunkenc.Chunk inside it) can be garbage collected after it's usage.
func (s *memSeries) chunk(id int, chunkDiskMapper *chunks.ChunkDiskMapper) (chunk *memChunk, garbageCollect bool, err error) {
	// ix represents the index of chunk in the s.mmappedChunks slice. The chunk id's are
	// incremented by 1 when new chunk is created, hence (id - firstChunkID) gives the slice index.
	// The max index for the s.mmappedChunks slice can be len(s.mmappedChunks)-1, hence if the ix
	// is len(s.mmappedChunks), it represents the next chunk, which is the head chunk.
	ix := id - s.firstChunkID
	if ix < 0 || ix > len(s.mmappedChunks) {
		return nil, false, storage.ErrNotFound
	}
	if ix == len(s.mmappedChunks) {
		if s.headChunk == nil {
			return nil, false, errors.New("invalid head chunk")
		}
		return s.headChunk, false, nil
	}
	chk, err := chunkDiskMapper.Chunk(s.mmappedChunks[ix].ref)
	if err != nil {
		if _, ok := err.(*chunks.CorruptionErr); ok {
			panic(err)
		}
		return nil, false, err
	}
	mc := s.memChunkPool.Get().(*memChunk)
	mc.chunk = chk
	mc.minTime = s.mmappedChunks[ix].minTime
	mc.maxTime = s.mmappedChunks[ix].maxTime
	return mc, true, nil
}

func (s *memSeries) chunkID(pos int) int {
	return pos + s.firstChunkID
}

// truncateChunksBefore removes all chunks from the series that
// have no timestamp at or after mint.
// Chunk IDs remain unchanged.
func (s *memSeries) truncateChunksBefore(mint int64) (removed int) {
	var k int
	if s.headChunk != nil && s.headChunk.maxTime < mint {
		// If head chunk is truncated, we can truncate all mmapped chunks.
		k = 1 + len(s.mmappedChunks)
		s.firstChunkID += k
		s.headChunk = nil
		s.mmappedChunks = nil
		return k
	}
	if len(s.mmappedChunks) > 0 {
		for i, c := range s.mmappedChunks {
			if c.maxTime >= mint {
				break
			}
			k = i + 1
		}
		s.mmappedChunks = append(s.mmappedChunks[:0], s.mmappedChunks[k:]...)
		s.firstChunkID += k
	}
	return k
}

// append adds the sample (t, v) to the series. The caller also has to provide
// the appendID for isolation. (The appendID can be zero, which results in no
// isolation for this append.)
// It is unsafe to call this concurrently with s.iterator(...) without holding the series lock.
func (s *memSeries) append(t int64, v float64, appendID uint64, chunkDiskMapper *chunks.ChunkDiskMapper) (sampleInOrder, chunkCreated bool) {
	// Based on Gorilla white papers this offers near-optimal compression ratio
	// so anything bigger that this has diminishing returns and increases
	// the time range within which we have to decompress all samples.
	const samplesPerChunk = 120

	c := s.head()

	if c == nil {
		if len(s.mmappedChunks) > 0 && s.mmappedChunks[len(s.mmappedChunks)-1].maxTime >= t {
			// Out of order sample. Sample timestamp is already in the mmaped chunks, so ignore it.
			return false, false
		}
		// There is no chunk in this series yet, create the first chunk for the sample.
		c = s.cutNewHeadChunk(t, chunkDiskMapper)
		chunkCreated = true
	}
	numSamples := c.chunk.NumSamples()

	// Out of order sample.
	if c.maxTime >= t {
		return false, chunkCreated
	}
	// If we reach 25% of a chunk's desired sample count, set a definitive time
	// at which to start the next chunk.
	// At latest it must happen at the timestamp set when the chunk was cut.
	if numSamples == samplesPerChunk/4 {
		s.nextAt = computeChunkEndTime(c.minTime, c.maxTime, s.nextAt)
	}
	if t >= s.nextAt {
		c = s.cutNewHeadChunk(t, chunkDiskMapper)
		chunkCreated = true
	}
	s.app.Append(t, v)

	c.maxTime = t

	s.sampleBuf[0] = s.sampleBuf[1]
	s.sampleBuf[1] = s.sampleBuf[2]
	s.sampleBuf[2] = s.sampleBuf[3]
	s.sampleBuf[3] = sample{t: t, v: v}

	if appendID > 0 {
		s.txs.add(appendID)
	}

	return true, chunkCreated
}

// cleanupAppendIDsBelow cleans up older appendIDs. Has to be called after
// acquiring lock.
func (s *memSeries) cleanupAppendIDsBelow(bound uint64) {
	s.txs.cleanupAppendIDsBelow(bound)
}

// computeChunkEndTime estimates the end timestamp based the beginning of a
// chunk, its current timestamp and the upper bound up to which we insert data.
// It assumes that the time range is 1/4 full.
func computeChunkEndTime(start, cur, max int64) int64 {
	a := (max - start) / ((cur - start + 1) * 4)
	if a == 0 {
		return max
	}
	return start + (max-start)/a
}

// iterator returns a chunk iterator.
// It is unsafe to call this concurrently with s.append(...) without holding the series lock.
func (s *memSeries) iterator(id int, isoState *isolationState, chunkDiskMapper *chunks.ChunkDiskMapper, it chunkenc.Iterator) chunkenc.Iterator {
	c, garbageCollect, err := s.chunk(id, chunkDiskMapper)
	// TODO(fabxc): Work around! An error will be returns when a querier have retrieved a pointer to a
	// series's chunk, which got then garbage collected before it got
	// accessed.  We must ensure to not garbage collect as long as any
	// readers still hold a reference.
	if err != nil {
		return chunkenc.NewNopIterator()
	}
	defer func() {
		if garbageCollect {
			// Set this to nil so that Go GC can collect it after it has been used.
			// This should be done always at the end.
			c.chunk = nil
			s.memChunkPool.Put(c)
		}
	}()

	ix := id - s.firstChunkID

	numSamples := c.chunk.NumSamples()
	stopAfter := numSamples

	if isoState != nil {
		totalSamples := 0    // Total samples in this series.
		previousSamples := 0 // Samples before this chunk.

		for j, d := range s.mmappedChunks {
			totalSamples += int(d.numSamples)
			if j < ix {
				previousSamples += int(d.numSamples)
			}
		}

		if s.headChunk != nil {
			totalSamples += s.headChunk.chunk.NumSamples()
		}

		// Removing the extra transactionIDs that are relevant for samples that
		// come after this chunk, from the total transactionIDs.
		appendIDsToConsider := s.txs.txIDCount - (totalSamples - (previousSamples + numSamples))

		// Iterate over the appendIDs, find the first one that the isolation state says not
		// to return.
		it := s.txs.iterator()
		for index := 0; index < appendIDsToConsider; index++ {
			appendID := it.At()
			if appendID <= isoState.maxAppendID { // Easy check first.
				if _, ok := isoState.incompleteAppends[appendID]; !ok {
					it.Next()
					continue
				}
			}
			stopAfter = numSamples - (appendIDsToConsider - index)
			if stopAfter < 0 {
				stopAfter = 0 // Stopped in a previous chunk.
			}
			break
		}
	}

	if stopAfter == 0 {
		return chunkenc.NewNopIterator()
	}

	if id-s.firstChunkID < len(s.mmappedChunks) {
		if stopAfter == numSamples {
			return c.chunk.Iterator(it)
		}
		if msIter, ok := it.(*stopIterator); ok {
			msIter.Iterator = c.chunk.Iterator(msIter.Iterator)
			msIter.i = -1
			msIter.stopAfter = stopAfter
			return msIter
		}
		return &stopIterator{
			Iterator:  c.chunk.Iterator(it),
			i:         -1,
			stopAfter: stopAfter,
		}
	}
	// Serve the last 4 samples for the last chunk from the sample buffer
	// as their compressed bytes may be mutated by added samples.
	if msIter, ok := it.(*memSafeIterator); ok {
		msIter.Iterator = c.chunk.Iterator(msIter.Iterator)
		msIter.i = -1
		msIter.total = numSamples
		msIter.stopAfter = stopAfter
		msIter.buf = s.sampleBuf
		return msIter
	}
	return &memSafeIterator{
		stopIterator: stopIterator{
			Iterator:  c.chunk.Iterator(it),
			i:         -1,
			stopAfter: stopAfter,
		},
		total: numSamples,
		buf:   s.sampleBuf,
	}
}

func (s *memSeries) head() *memChunk {
	return s.headChunk
}

type memChunk struct {
	chunk            chunkenc.Chunk
	minTime, maxTime int64
}

// OverlapsClosedInterval returns true if the chunk overlaps [mint, maxt].
func (mc *memChunk) OverlapsClosedInterval(mint, maxt int64) bool {
	return overlapsClosedInterval(mc.minTime, mc.maxTime, mint, maxt)
}

func overlapsClosedInterval(mint1, maxt1, mint2, maxt2 int64) bool {
	return mint1 <= maxt2 && mint2 <= maxt1
}

type stopIterator struct {
	chunkenc.Iterator

	i, stopAfter int
}

func (it *stopIterator) Next() bool {
	if it.i+1 >= it.stopAfter {
		return false
	}
	it.i++
	return it.Iterator.Next()
}

type memSafeIterator struct {
	stopIterator

	total int
	buf   [4]sample
}

func (it *memSafeIterator) Next() bool {
	if it.i+1 >= it.stopAfter {
		return false
	}
	it.i++
	if it.total-it.i > 4 {
		return it.Iterator.Next()
	}
	return true
}

func (it *memSafeIterator) At() (int64, float64) {
	if it.total-it.i > 4 {
		return it.Iterator.At()
	}
	s := it.buf[4-(it.total-it.i)]
	return s.t, s.v
}

type mmappedChunk struct {
	ref              uint64
	numSamples       uint16
	minTime, maxTime int64
}

// Returns true if the chunk overlaps [mint, maxt].
func (mc *mmappedChunk) OverlapsClosedInterval(mint, maxt int64) bool {
	return overlapsClosedInterval(mc.minTime, mc.maxTime, mint, maxt)
}

// SeriesLifecycleCallback specifies a list of callbacks that will be called during a lifecycle of a series.
// It is always a no-op in Prometheus and mainly meant for external users who import TSDB.
// All the callbacks should be safe to be called concurrently.
// It is upto the user to implement soft or hard consistency by making the callbacks
// atomic or non-atomic. Atomic callbacks can cause degradation performance.
type SeriesLifecycleCallback interface {
	// PreCreation is called before creating a series to indicate if the series can be created.
	// A non nil error means the series should not be created.
	PreCreation(labels.Labels) error
	// PostCreation is called after creating a series to indicate a creation of series.
	PostCreation(labels.Labels)
	// PostDeletion is called after deletion of series.
	PostDeletion(...labels.Labels)
}

type noopSeriesLifecycleCallback struct{}

func (noopSeriesLifecycleCallback) PreCreation(labels.Labels) error { return nil }
func (noopSeriesLifecycleCallback) PostCreation(labels.Labels)      {}
func (noopSeriesLifecycleCallback) PostDeletion(...labels.Labels)   {}<|MERGE_RESOLUTION|>--- conflicted
+++ resolved
@@ -525,18 +525,13 @@
 					break Outer
 				}
 
+				if h.lastSeriesID.Load() < s.Ref {
+					h.lastSeriesID.Store(s.Ref)
+				}
+
 				if !created {
 					// There's already a different ref for this series.
 					multiRef[s.Ref] = series.ref
-				}
-<<<<<<< HEAD
-				if h.lastSeriesID < s.Ref {
-					h.lastSeriesID = s.Ref
-=======
-
-				if h.lastSeriesID.Load() < s.Ref {
-					h.lastSeriesID.Store(s.Ref)
->>>>>>> db130037
 				}
 
 				// A new series record is only possible when the old samples were already compacted into a block.
@@ -548,22 +543,37 @@
 					continue
 				}
 
-				h.metrics.chunksCreated.Add(float64(len(mmc)))
-				h.metrics.chunksRemoved.Add(float64(len(series.mmappedChunks)))
-				h.metrics.chunks.Add(float64(len(mmc) - len(series.mmappedChunks)))
-
-				series.mmappedChunks = mmc
-
-				if series.headChunk != nil && mmc[len(mmc)-1].maxTime >= series.headChunk.maxTime {
-					// Samples loaded till now are in the m-mapped chunks. Hence clear the head chunk.
+				if len(series.mmappedChunks) > 0 {
+					if overlapsClosedInterval(
+						series.mmappedChunks[0].minTime,
+						series.mmappedChunks[len(series.mmappedChunks)-1].maxTime,
+						mmc[0].minTime,
+						mmc[len(mmc)-1].maxTime,
+					) {
+						// TOOD(codesome) return this instead.
+						panic("overlapping mmapped chunks")
+					}
+				}
+
+				if len(series.mmappedChunks) == 0 || series.mmappedChunks[len(series.mmappedChunks)-1].maxTime > mmc[len(mmc)-1].maxTime {
+					// These new m-mapped chunks are the first for this series (or) in the future for the same series.
+					// Hence replace the old m-mapped chunks with new chunks.
+					h.metrics.chunksCreated.Add(float64(len(mmc)))
+					h.metrics.chunksRemoved.Add(float64(len(series.mmappedChunks)))
+					h.metrics.chunks.Add(float64(len(mmc) - len(series.mmappedChunks)))
+
+					series.mmappedChunks = mmc
+				}
+
+				if series.headChunk != nil && series.mmappedChunks[len(series.mmappedChunks)-1].maxTime >= series.headChunk.minTime {
+					// The head chunk was completed and was m-mapped after taking the snapshot.
+					// Hence remove this chunk.
 					series.nextAt = 0
 					series.headChunk = nil
 					series.app = nil
 				}
 
-				if len(series.mmappedChunks) > 0 {
-					h.updateMinMaxTime(series.minTime(), series.maxTime())
-				}
+				h.updateMinMaxTime(series.minTime(), series.maxTime())
 			}
 			//lint:ignore SA6002 relax staticcheck verification.
 			seriesPool.Put(v)
