// Copyright 2020 The Prometheus Authors
// Licensed under the Apache License, Version 2.0 (the "License");
// you may not use this file except in compliance with the License.
// You may obtain a copy of the License at
//
// http://www.apache.org/licenses/LICENSE-2.0
//
// Unless required by applicable law or agreed to in writing, software
// distributed under the License is distributed on an "AS IS" BASIS,
// WITHOUT WARRANTIES OR CONDITIONS OF ANY KIND, either express or implied.
// See the License for the specific language governing permissions and
// limitations under the License.

package chunks

import (
	"encoding/binary"
	"errors"
	"io/ioutil"
	"math/rand"
	"os"
	"strconv"
	"testing"

	"github.com/prometheus/prometheus/tsdb/chunkenc"
	"github.com/prometheus/prometheus/util/testutil"
)

func TestChunkDiskMapper_WriteChunk_Chunk_IterateChunks(t *testing.T) {
	hrw := testChunkDiskMapper(t)
	defer func() {
		testutil.Ok(t, hrw.Close())
	}()

	expectedBytes := []byte{}
	nextChunkOffset := uint64(HeadChunkFileHeaderSize)
	chkCRC32 := newCRC32()

	type expectedDataType struct {
		seriesRef, chunkRef uint64
		mint, maxt          int64
		numSamples          uint16
		chunk               chunkenc.Chunk
	}
	expectedData := []expectedDataType{}

	var buf [MaxHeadChunkMetaSize]byte
	totalChunks := 0
	var firstFileName string
	for hrw.curFileSequence < 3 || hrw.chkWriter.Buffered() == 0 {
		addChunks := func(numChunks int) {
			for i := 0; i < numChunks; i++ {
				seriesRef, chkRef, mint, maxt, chunk := createChunk(t, totalChunks, hrw)
				totalChunks++
				expectedData = append(expectedData, expectedDataType{
					seriesRef:  seriesRef,
					mint:       mint,
					maxt:       maxt,
					chunkRef:   chkRef,
					chunk:      chunk,
					numSamples: uint16(chunk.NumSamples()),
				})

				if hrw.curFileSequence != 1 {
					// We are checking for bytes written only for the first file.
					continue
				}

				// Calculating expected bytes written on disk for first file.
				firstFileName = hrw.curFile.Name()
				testutil.Equals(t, chunkRef(1, nextChunkOffset), chkRef)

				bytesWritten := 0
				chkCRC32.Reset()

				binary.BigEndian.PutUint64(buf[bytesWritten:], seriesRef)
				bytesWritten += SeriesRefSize
				binary.BigEndian.PutUint64(buf[bytesWritten:], uint64(mint))
				bytesWritten += MintMaxtSize
				binary.BigEndian.PutUint64(buf[bytesWritten:], uint64(maxt))
				bytesWritten += MintMaxtSize
				buf[bytesWritten] = byte(chunk.Encoding())
				bytesWritten += ChunkEncodingSize
				n := binary.PutUvarint(buf[bytesWritten:], uint64(len(chunk.Bytes())))
				bytesWritten += n

				expectedBytes = append(expectedBytes, buf[:bytesWritten]...)
				_, err := chkCRC32.Write(buf[:bytesWritten])
				testutil.Ok(t, err)
				expectedBytes = append(expectedBytes, chunk.Bytes()...)
				_, err = chkCRC32.Write(chunk.Bytes())
				testutil.Ok(t, err)

				expectedBytes = append(expectedBytes, chkCRC32.Sum(nil)...)

				// += seriesRef, mint, maxt, encoding, chunk data len, chunk data, CRC.
				nextChunkOffset += SeriesRefSize + 2*MintMaxtSize + ChunkEncodingSize + uint64(n) + uint64(len(chunk.Bytes())) + CRCSize
			}
		}
		addChunks(100)
		hrw.CutNewFile()
		addChunks(10) // For chunks in in-memory buffer.
	}

	// Checking on-disk bytes for the first file.
	testutil.Assert(t, len(hrw.mmappedChunkFiles) == 3 && len(hrw.closers) == 3, "expected 3 mmapped files, got %d", len(hrw.mmappedChunkFiles))

	actualBytes, err := ioutil.ReadFile(firstFileName)
	testutil.Ok(t, err)

	// Check header of the segment file.
	testutil.Equals(t, MagicHeadChunks, int(binary.BigEndian.Uint32(actualBytes[0:MagicChunksSize])))
	testutil.Equals(t, chunksFormatV1, int(actualBytes[MagicChunksSize]))

	// Remaining chunk data.
	fileEnd := HeadChunkFileHeaderSize + len(expectedBytes)
	testutil.Equals(t, expectedBytes, actualBytes[HeadChunkFileHeaderSize:fileEnd])

	// Test for the next chunk header to be all 0s. That marks the end of the file.
	for _, b := range actualBytes[fileEnd : fileEnd+MaxHeadChunkMetaSize] {
		testutil.Equals(t, byte(0), b)
	}

	// Testing reading of chunks.
	for _, exp := range expectedData {
		actChunk, err := hrw.Chunk(exp.chunkRef)
		testutil.Ok(t, err)
		testutil.Equals(t, exp.chunk.Bytes(), actChunk.Bytes())
	}

	// Testing IterateAllChunks method.
	dir := hrw.dir.Name()
	testutil.Ok(t, hrw.Close())
	hrw, err = NewChunkDiskMapper(dir, chunkenc.NewPool())
	testutil.Ok(t, err)

	idx := 0
	err = hrw.IterateAllChunks(func(seriesRef, chunkRef uint64, mint, maxt int64, numSamples uint16) error {
		t.Helper()

		expData := expectedData[idx]
		testutil.Equals(t, expData.seriesRef, seriesRef)
		testutil.Equals(t, expData.chunkRef, chunkRef)
		testutil.Equals(t, expData.maxt, maxt)
		testutil.Equals(t, expData.maxt, maxt)
		testutil.Equals(t, expData.numSamples, numSamples)

		actChunk, err := hrw.Chunk(expData.chunkRef)
		testutil.Ok(t, err)
		testutil.Equals(t, expData.chunk.Bytes(), actChunk.Bytes())

		idx++
		return nil
	})
	testutil.Ok(t, err)
	testutil.Equals(t, len(expectedData), idx)

}

// TestChunkDiskMapper_Truncate tests
// * If truncation is happening properly based on the time passed.
// * The active file is not deleted even if the passed time makes it eligible to be deleted.
// * Empty current file does not lead to creation of another file after truncation.
// * Non-empty current file leads to creation of another file after truncation.
func TestChunkDiskMapper_Truncate(t *testing.T) {
	hrw := testChunkDiskMapper(t)
	defer func() {
		testutil.Ok(t, hrw.Close())
	}()

	timeRange := 0
	fileTimeStep := 100
	var thirdFileMinT, sixthFileMinT int64

	addChunk := func() int {
		mint := timeRange + 1                // Just after the new file cut.
		maxt := timeRange + fileTimeStep - 1 // Just before the next file.

		// Write a chunks to set maxt for the segment.
		_, err := hrw.WriteChunk(1, int64(mint), int64(maxt), randomChunk(t))
		testutil.Ok(t, err)

		timeRange += fileTimeStep

		return mint
	}

	verifyFiles := func(remainingFiles []int) {
		t.Helper()

		files, err := ioutil.ReadDir(hrw.dir.Name())
		testutil.Ok(t, err)
		testutil.Equals(t, len(remainingFiles), len(files), "files on disk")
		testutil.Equals(t, len(remainingFiles), len(hrw.mmappedChunkFiles), "hrw.mmappedChunkFiles")
		testutil.Equals(t, len(remainingFiles), len(hrw.closers), "closers")

		for _, i := range remainingFiles {
			_, ok := hrw.mmappedChunkFiles[i]
			testutil.Equals(t, true, ok)
		}
	}

	// Create segments 1 to 7.
	for i := 1; i <= 7; i++ {
		testutil.Ok(t, hrw.CutNewFile())
		mint := int64(addChunk())
		if i == 3 {
			thirdFileMinT = mint
		} else if i == 6 {
			sixthFileMinT = mint
		}
	}
	verifyFiles([]int{1, 2, 3, 4, 5, 6, 7})

	// Truncating files.
	testutil.Ok(t, hrw.Truncate(thirdFileMinT))
	verifyFiles([]int{3, 4, 5, 6, 7, 8})

	dir := hrw.dir.Name()
	testutil.Ok(t, hrw.Close())

	// Restarted.
	var err error
	hrw, err = NewChunkDiskMapper(dir, chunkenc.NewPool())
	testutil.Ok(t, err)

	testutil.Assert(t, !hrw.fileMaxtSet, "")
	testutil.Ok(t, hrw.IterateAllChunks(func(_, _ uint64, _, _ int64, _ uint16) error { return nil }))
	testutil.Assert(t, hrw.fileMaxtSet, "")

	verifyFiles([]int{3, 4, 5, 6, 7, 8})
	// New file is created after restart even if last file was empty.
	addChunk()
	verifyFiles([]int{3, 4, 5, 6, 7, 8, 9})

	// Truncating files after restart.
	testutil.Ok(t, hrw.Truncate(sixthFileMinT))
	verifyFiles([]int{6, 7, 8, 9, 10})

	// As the last file was empty, this creates no new files.
	testutil.Ok(t, hrw.Truncate(sixthFileMinT+1))
	verifyFiles([]int{6, 7, 8, 9, 10})
	addChunk()

	// Truncating till current time should not delete the current active file.
	testutil.Ok(t, hrw.Truncate(int64(timeRange+(2*fileTimeStep))))
	verifyFiles([]int{10, 11}) // One file is the previously active file and one currently created.
}

// TestChunkDiskMapper_Truncate_PreservesFileSequence tests that truncation doesn't poke
// holes into the file sequence, even if there are empty files in between non-empty files.
// This test exposes https://github.com/prometheus/prometheus/issues/7412 where the truncation
// simply deleted all empty files instead of stopping once it encountered a non-empty file.
func TestChunkDiskMapper_Truncate_PreservesFileSequence(t *testing.T) {
	hrw := testChunkDiskMapper(t)
	defer func() {
		testutil.Ok(t, hrw.Close())
	}()

	timeRange := 0
	addChunk := func() {
		step := 100
		mint, maxt := timeRange+1, timeRange+step-1
		_, err := hrw.WriteChunk(1, int64(mint), int64(maxt), randomChunk(t))
		testutil.Ok(t, err)
		timeRange += step
	}
	emptyFile := func() {
		testutil.Ok(t, hrw.CutNewFile())
	}
	nonEmptyFile := func() {
		emptyFile()
		addChunk()
	}

	addChunk()     // 1. Created with the first chunk.
	nonEmptyFile() // 2.
	nonEmptyFile() // 3.
	emptyFile()    // 4.
	nonEmptyFile() // 5.
	emptyFile()    // 6.

	verifyFiles := func(remainingFiles []int) {
		t.Helper()

		files, err := ioutil.ReadDir(hrw.dir.Name())
		testutil.Ok(t, err)
		testutil.Equals(t, len(remainingFiles), len(files), "files on disk")
		testutil.Equals(t, len(remainingFiles), len(hrw.mmappedChunkFiles), "hrw.mmappedChunkFiles")
		testutil.Equals(t, len(remainingFiles), len(hrw.closers), "closers")

		for _, i := range remainingFiles {
			_, ok := hrw.mmappedChunkFiles[i]
			testutil.Assert(t, ok, "remaining file %d not in hrw.mmappedChunkFiles", i)
		}
	}

	verifyFiles([]int{1, 2, 3, 4, 5, 6})

	// Truncating files till 2. It should not delete anything after 3 (inclusive)
	// though files 4 and 6 are empty.
	file2Maxt := hrw.mmappedChunkFiles[2].maxt
	testutil.Ok(t, hrw.Truncate(file2Maxt+1))
	// As 6 was empty, it should not create another file.
	verifyFiles([]int{3, 4, 5, 6})

	addChunk()
	// Truncate creates another file as 6 is not empty now.
	testutil.Ok(t, hrw.Truncate(file2Maxt+1))
	verifyFiles([]int{3, 4, 5, 6, 7})

	dir := hrw.dir.Name()
	testutil.Ok(t, hrw.Close())

	// Restarting checks for unsequential files.
	var err error
	hrw, err = NewChunkDiskMapper(dir, chunkenc.NewPool())
	testutil.Ok(t, err)
	verifyFiles([]int{3, 4, 5, 6, 7})
}

// TestHeadReadWriter_TruncateAfterIterateChunksError tests for
// https://github.com/prometheus/prometheus/issues/7753
func TestHeadReadWriter_TruncateAfterFailedIterateChunks(t *testing.T) {
	hrw := testChunkDiskMapper(t)
	defer func() {
		testutil.Ok(t, hrw.Close())
	}()

	// Write a chunks to iterate on it later.
	_, err := hrw.WriteChunk(1, 0, 1000, randomChunk(t))
	testutil.Ok(t, err)

	dir := hrw.dir.Name()
	testutil.Ok(t, hrw.Close())

	// Restarting to recreate https://github.com/prometheus/prometheus/issues/7753.
	hrw, err = NewChunkDiskMapper(dir, chunkenc.NewPool())
	testutil.Ok(t, err)

	// Forcefully failing IterateAllChunks.
	testutil.NotOk(t, hrw.IterateAllChunks(func(_, _ uint64, _, _ int64, _ uint16) error {
		return errors.New("random error")
	}))

	// Truncation call should not return error after IterateAllChunks fails.
	testutil.Ok(t, hrw.Truncate(2000))
}

<<<<<<< HEAD
func testChunkDiskMapper(t *testing.T) *ChunkDiskMapper {
=======
func TestHeadReadWriter_ReadRepairOnEmptyLastFile(t *testing.T) {
	hrw := testHeadReadWriter(t)
	defer func() {
		testutil.Ok(t, hrw.Close())
	}()

	timeRange := 0
	addChunk := func() {
		step := 100
		mint, maxt := timeRange+1, timeRange+step-1
		_, err := hrw.WriteChunk(1, int64(mint), int64(maxt), randomChunk(t))
		testutil.Ok(t, err)
		timeRange += step
	}
	nonEmptyFile := func() {
		testutil.Ok(t, hrw.CutNewFile())
		addChunk()
	}

	addChunk()     // 1. Created with the first chunk.
	nonEmptyFile() // 2.
	nonEmptyFile() // 3.

	testutil.Equals(t, 3, len(hrw.mmappedChunkFiles))
	lastFile := 0
	for idx := range hrw.mmappedChunkFiles {
		if idx > lastFile {
			lastFile = idx
		}
	}
	testutil.Equals(t, 3, lastFile)
	dir := hrw.dir.Name()
	testutil.Ok(t, hrw.Close())

	// Write an empty last file mimicking an abrupt shutdown on file creation.
	emptyFileName := segmentFile(dir, lastFile+1)
	f, err := os.OpenFile(emptyFileName, os.O_WRONLY|os.O_CREATE, 0666)
	testutil.Ok(t, err)
	testutil.Ok(t, f.Sync())
	stat, err := f.Stat()
	testutil.Ok(t, err)
	testutil.Equals(t, int64(0), stat.Size())
	testutil.Ok(t, f.Close())

	// Open chunk disk mapper again, corrupt file should be removed.
	hrw, err = NewChunkDiskMapper(dir, chunkenc.NewPool())
	testutil.Ok(t, err)
	testutil.Assert(t, !hrw.fileMaxtSet, "")
	testutil.Ok(t, hrw.IterateAllChunks(func(_, _ uint64, _, _ int64, _ uint16) error { return nil }))
	testutil.Assert(t, hrw.fileMaxtSet, "")

	// Removed from memory.
	testutil.Equals(t, 3, len(hrw.mmappedChunkFiles))
	for idx := range hrw.mmappedChunkFiles {
		testutil.Assert(t, idx <= lastFile, "file index is bigger than previous last file")
	}

	// Removed even from disk.
	files, err := ioutil.ReadDir(dir)
	testutil.Ok(t, err)
	testutil.Equals(t, 3, len(files))
	for _, fi := range files {
		seq, err := strconv.ParseUint(fi.Name(), 10, 64)
		testutil.Ok(t, err)
		testutil.Assert(t, seq <= uint64(lastFile), "file index on disk is bigger than previous last file")
	}

}

func testHeadReadWriter(t *testing.T) *ChunkDiskMapper {
>>>>>>> 2624d827
	tmpdir, err := ioutil.TempDir("", "data")
	testutil.Ok(t, err)
	t.Cleanup(func() {
		testutil.Ok(t, os.RemoveAll(tmpdir))
	})

	hrw, err := NewChunkDiskMapper(tmpdir, chunkenc.NewPool())
	testutil.Ok(t, err)
	testutil.Assert(t, !hrw.fileMaxtSet, "")
	testutil.Ok(t, hrw.IterateAllChunks(func(_, _ uint64, _, _ int64, _ uint16) error { return nil }))
	testutil.Assert(t, hrw.fileMaxtSet, "")
	return hrw
}

func randomChunk(t *testing.T) chunkenc.Chunk {
	chunk := chunkenc.NewXORChunk()
	len := rand.Int() % 120
	app, err := chunk.Appender()
	testutil.Ok(t, err)
	for i := 0; i < len; i++ {
		app.Append(rand.Int63(), rand.Float64())
	}
	return chunk
}

func createChunk(t *testing.T, idx int, hrw *ChunkDiskMapper) (seriesRef uint64, chunkRef uint64, mint, maxt int64, chunk chunkenc.Chunk) {
	var err error
	seriesRef = uint64(rand.Int63())
	mint = int64((idx)*1000 + 1)
	maxt = int64((idx + 1) * 1000)
	chunk = randomChunk(t)
	chunkRef, err = hrw.WriteChunk(seriesRef, mint, maxt, chunk)
	testutil.Ok(t, err)
	return
}<|MERGE_RESOLUTION|>--- conflicted
+++ resolved
@@ -347,11 +347,8 @@
 	testutil.Ok(t, hrw.Truncate(2000))
 }
 
-<<<<<<< HEAD
-func testChunkDiskMapper(t *testing.T) *ChunkDiskMapper {
-=======
 func TestHeadReadWriter_ReadRepairOnEmptyLastFile(t *testing.T) {
-	hrw := testHeadReadWriter(t)
+	hrw := testChunkDiskMapper(t)
 	defer func() {
 		testutil.Ok(t, hrw.Close())
 	}()
@@ -419,8 +416,7 @@
 
 }
 
-func testHeadReadWriter(t *testing.T) *ChunkDiskMapper {
->>>>>>> 2624d827
+func testChunkDiskMapper(t *testing.T) *ChunkDiskMapper {
 	tmpdir, err := ioutil.TempDir("", "data")
 	testutil.Ok(t, err)
 	t.Cleanup(func() {
