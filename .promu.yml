go:
    # Whenever the Go version is updated here, .travis.yml and
    # .circle/config.yml should also be updated.
    version: 1.13
repository:
    path: github.com/prometheus/prometheus
build:
    binaries:
        - name: prometheus
          path: ./cmd/prometheus
        - name: promtool
          path: ./cmd/promtool
        - name: tsdb
          path: ./tsdb/cmd/tsdb
<<<<<<< HEAD
    flags: -mod=vendor -a -tags netgo
=======
    flags: -mod=vendor -a -tags netgo,builtinassets
>>>>>>> 0f91ff45
    ldflags: |
        -X github.com/prometheus/common/version.Version={{.Version}}
        -X github.com/prometheus/common/version.Revision={{.Revision}}
        -X github.com/prometheus/common/version.Branch={{.Branch}}
        -X github.com/prometheus/common/version.BuildUser={{user}}@{{host}}
        -X github.com/prometheus/common/version.BuildDate={{date "20060102-15:04:05"}}
tarball:
    files:
        - consoles
        - console_libraries
        - documentation/examples/prometheus.yml
        - LICENSE
        - NOTICE
        - npm_licenses.tar.bz2
crossbuild:
    platforms:
        - linux/amd64
        - linux/386
        - darwin/amd64
        - darwin/386
        - windows/amd64
        - windows/386
        - freebsd/amd64
        - freebsd/386
        - openbsd/amd64
        - openbsd/386
        - netbsd/amd64
        - netbsd/386
        - dragonfly/amd64
        - linux/arm
        - linux/arm64
        - freebsd/arm
        - openbsd/arm
        - linux/mips64
        - linux/mips64le
        - netbsd/arm
        - linux/ppc64
        - linux/ppc64le
        - linux/s390x<|MERGE_RESOLUTION|>--- conflicted
+++ resolved
@@ -12,11 +12,7 @@
           path: ./cmd/promtool
         - name: tsdb
           path: ./tsdb/cmd/tsdb
-<<<<<<< HEAD
-    flags: -mod=vendor -a -tags netgo
-=======
     flags: -mod=vendor -a -tags netgo,builtinassets
->>>>>>> 0f91ff45
     ldflags: |
         -X github.com/prometheus/common/version.Version={{.Version}}
         -X github.com/prometheus/common/version.Revision={{.Revision}}
