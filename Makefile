# Copyright 2018 The Prometheus Authors
# Licensed under the Apache License, Version 2.0 (the "License");
# you may not use this file except in compliance with the License.
# You may obtain a copy of the License at
#
# http://www.apache.org/licenses/LICENSE-2.0
#
# Unless required by applicable law or agreed to in writing, software
# distributed under the License is distributed on an "AS IS" BASIS,
# WITHOUT WARRANTIES OR CONDITIONS OF ANY KIND, either express or implied.
# See the License for the specific language governing permissions and
# limitations under the License.

include Makefile.common

STATICCHECK_IGNORE = \
  github.com/prometheus/prometheus/discovery/kubernetes/kubernetes.go:SA1019 \
  github.com/prometheus/prometheus/discovery/kubernetes/node.go:SA1019 \
  github.com/prometheus/prometheus/documentation/examples/remote_storage/remote_storage_adapter/main.go:SA1019 \
  github.com/prometheus/prometheus/pkg/textparse/promlex.l.go:SA4006 \
  github.com/prometheus/prometheus/pkg/textparse/openmetricslex.l.go:SA4006 \
  github.com/prometheus/prometheus/pkg/pool/pool.go:SA6002 \
  github.com/prometheus/prometheus/promql/engine.go:SA6002 \
  github.com/prometheus/prometheus/prompb/rpc.pb.gw.go:SA1019

DOCKER_IMAGE_NAME       ?= prometheus

.PHONY: assets
assets:
	@echo ">> writing assets"
<<<<<<< HEAD
	cd $(PREFIX)/web/ui && $(GO) generate $(GOOPTS)
=======
	cd $(PREFIX)/web/ui && go generate
	@$(GOFMT) -w ./web/ui

.PHONY: check_assets
check_assets: assets
	@echo ">> checking that assets are up-to-date"
	@if ! (cd $(PREFIX)/web/ui && git diff --exit-code); then \
		echo "Run 'make assets' and commit the changes to fix the error."; \
		exit 1; \
	fi
>>>>>>> 5230e273
<|MERGE_RESOLUTION|>--- conflicted
+++ resolved
@@ -28,10 +28,7 @@
 .PHONY: assets
 assets:
 	@echo ">> writing assets"
-<<<<<<< HEAD
 	cd $(PREFIX)/web/ui && $(GO) generate $(GOOPTS)
-=======
-	cd $(PREFIX)/web/ui && go generate
 	@$(GOFMT) -w ./web/ui
 
 .PHONY: check_assets
@@ -40,5 +37,4 @@
 	@if ! (cd $(PREFIX)/web/ui && git diff --exit-code); then \
 		echo "Run 'make assets' and commit the changes to fix the error."; \
 		exit 1; \
-	fi
->>>>>>> 5230e273
+	fi