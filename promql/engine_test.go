--- conflicted
+++ resolved
@@ -712,6 +712,168 @@
 	}
 }
 
+func TestMaxQuerySamples(t *testing.T) {
+	test, err := NewTest(t, `
+load 10s
+  metric 1+1x100
+  bigmetric{a="1"} 1+1x100
+  bigmetric{a="2"} 1+1x100
+`)
+	require.NoError(t, err)
+	defer test.Close()
+
+	err = test.Run()
+	require.NoError(t, err)
+
+	// These test cases should be touching the limit exactly (hence no exceeding).
+	// Exceeding the limit will be tested by doing -1 to the MaxSamples.
+	cases := []struct {
+		Query      string
+		MaxSamples int
+		Start      time.Time
+		End        time.Time
+		Interval   time.Duration
+	}{
+		// Instant queries.
+		{
+			Query:      "1",
+			MaxSamples: 1,
+			Start:      time.Unix(1, 0),
+		}, {
+			Query:      "metric",
+			MaxSamples: 1,
+			Start:      time.Unix(1, 0),
+		}, {
+			Query:      "metric[20s]",
+			MaxSamples: 2,
+			Start:      time.Unix(10, 0),
+		}, {
+			Query:      "rate(metric[20s])",
+			MaxSamples: 3,
+			Start:      time.Unix(10, 0),
+		}, {
+			Query:      "metric[20s:5s]",
+			MaxSamples: 3,
+			Start:      time.Unix(10, 0),
+		}, {
+			Query:      "metric[20s] @ 10",
+			MaxSamples: 2,
+			Start:      time.Unix(0, 0),
+		},
+		// Range queries.
+		{
+			Query:      "1",
+			MaxSamples: 3,
+			Start:      time.Unix(0, 0),
+			End:        time.Unix(2, 0),
+			Interval:   time.Second,
+		}, {
+			Query:      "1",
+			MaxSamples: 3,
+			Start:      time.Unix(0, 0),
+			End:        time.Unix(2, 0),
+			Interval:   time.Second,
+		}, {
+			Query:      "metric",
+			MaxSamples: 3,
+			Start:      time.Unix(0, 0),
+			End:        time.Unix(2, 0),
+			Interval:   time.Second,
+		}, {
+			Query:      "metric",
+			MaxSamples: 3,
+			Start:      time.Unix(0, 0),
+			End:        time.Unix(10, 0),
+			Interval:   5 * time.Second,
+		}, {
+			Query:      "rate(bigmetric[1s])",
+			MaxSamples: 1,
+			Start:      time.Unix(0, 0),
+			End:        time.Unix(10, 0),
+			Interval:   5 * time.Second,
+		}, {
+			// Result is duplicated, so @ also produces 3 samples.
+			Query:      "metric @ 10",
+			MaxSamples: 3,
+			Start:      time.Unix(0, 0),
+			End:        time.Unix(10, 0),
+			Interval:   5 * time.Second,
+		}, {
+			// The peak samples in memory is during first evaluation:
+			//   - Subquery takes 22 samples, 11 for each bigmetric,
+			//   - Result is calculated per series where the series samples is buffered, hence 11 more here.
+			//   - The result of two series is added before the last series buffer is discarded, so 2 more here.
+			//   Hence at peak it is 22 (subquery) + 11 (buffer of a series) + 2 (result from 2 series).
+			// The subquery samples and the buffer is discarded before duplicating.
+			Query:      `rate(bigmetric[10s:1s] @ 10)`,
+			MaxSamples: 35,
+			Start:      time.Unix(0, 0),
+			End:        time.Unix(10, 0),
+			Interval:   5 * time.Second,
+		}, {
+			// Here the reasoning is same as above. But LHS and RHS are done one after another.
+			// So while one of them takes 35 samples at peak, we need to hold the 2 sample
+			// result of the other till then.
+			Query:      `rate(bigmetric[10s:1s] @ 10) + rate(bigmetric[10s:1s] @ 30)`,
+			MaxSamples: 37,
+			Start:      time.Unix(0, 0),
+			End:        time.Unix(10, 0),
+			Interval:   5 * time.Second,
+		}, {
+			// Sample as above but with only 1 part as step invariant.
+			// Here the peak is caused by the non-step invariant part as it touches more time range.
+			// Hence at peak it is 2*21 (subquery from 0s to 20s)
+			//                     + 11 (buffer of a series per evaluation)
+			//                     + 6 (result from 2 series at 3 eval times).
+			Query:      `rate(bigmetric[10s:1s]) + rate(bigmetric[10s:1s] @ 30)`,
+			MaxSamples: 59,
+			Start:      time.Unix(10, 0),
+			End:        time.Unix(20, 0),
+			Interval:   5 * time.Second,
+		}, {
+			// Nested subquery.
+			// We saw that inner most rate takes 35 samples which is still the peak
+			// since the other two subqueries just duplicate the result.
+			Query:      `rate(rate(bigmetric[10s:1s] @ 10)[100s:25s] @ 1000)[100s:20s] @ 2000`,
+			MaxSamples: 35,
+			Start:      time.Unix(10, 0),
+		}, {
+			// Nested subquery.
+			// Now the out most subquery produces more samples than inner most rate.
+			Query:      `rate(rate(bigmetric[10s:1s] @ 10)[100s:25s] @ 1000)[17s:1s] @ 2000`,
+			MaxSamples: 36,
+			Start:      time.Unix(10, 0),
+		},
+	}
+
+	engine := test.QueryEngine()
+	for _, c := range cases {
+		t.Run(c.Query, func(t *testing.T) {
+			testFunc := func(expError error) {
+				var err error
+				var qry Query
+				if c.Interval == 0 {
+					qry, err = engine.NewInstantQuery(test.Queryable(), c.Query, c.Start)
+				} else {
+					qry, err = engine.NewRangeQuery(test.Queryable(), c.Query, c.Start, c.End, c.Interval)
+				}
+				require.NoError(t, err)
+
+				res := qry.Exec(test.Context())
+				require.Equal(t, expError, res.Err)
+			}
+
+			// Within limit.
+			engine.maxSamplesPerQuery = c.MaxSamples
+			testFunc(nil)
+
+			// Exceeding limit.
+			engine.maxSamplesPerQuery = c.MaxSamples - 1
+			testFunc(ErrTooManySamples(env))
+		})
+	}
+}
+
 func TestAtModifier(t *testing.T) {
 	test, err := NewTest(t, `
 load 10s
@@ -730,7 +892,6 @@
 	err = test.Run()
 	require.NoError(t, err)
 
-<<<<<<< HEAD
 	lbls1 := labels.FromStrings("__name__", "metric", "job", "1")
 	lbls2 := labels.FromStrings("__name__", "metric", "job", "2")
 	lblstopk2 := labels.FromStrings("__name__", "metric_topk", "instance", "2")
@@ -752,16 +913,6 @@
 		query                string
 		start, end, interval int64 // Time in seconds.
 		result               parser.Value
-=======
-	// These test cases should be touching the limit exactly (hence no exceeding).
-	// Exceeding the limit will be tested by doing -1 to the MaxSamples.
-	cases := []struct {
-		Query      string
-		MaxSamples int
-		Start      time.Time
-		End        time.Time
-		Interval   time.Duration
->>>>>>> 063154ea
 	}{
 		{ // Time of the result is the evaluation time.
 			query: `metric_neg @ 0`,
@@ -906,255 +1057,6 @@
 		})
 	}
 }
-
-func TestMaxQuerySamples(t *testing.T) {
-	test, err := NewTest(t, `
-load 10s
-  metric 1+1x100
-  bigmetric{a="1"} 1+1x100
-  bigmetric{a="2"} 1+1x100
-`)
-	require.NoError(t, err)
-	defer test.Close()
-
-	err = test.Run()
-	require.NoError(t, err)
-
-	type testCase struct {
-		Query             string
-		MaxSamples        int
-		Start             time.Time
-		End               time.Time
-		Interval          time.Duration
-		exceedsMaxSamples bool
-	}
-
-	// These handwritten test cases should be touching the limit exactly (hence no exceeding).
-	// Additional test cases with exceeding the limit will be autogenerated
-	// below by doing -1 to the MaxSamples.
-	cases := []testCase{
-		// Instant queries.
-		{
-			Query:      "1",
-			MaxSamples: 1,
-			Start:      time.Unix(1, 0),
-<<<<<<< HEAD
-		},
-		{
-			Query:      "metric",
-			MaxSamples: 1,
-			Start:      time.Unix(1, 0),
-		},
-		{
-			Query:      "metric[20s]",
-			MaxSamples: 2,
-			Start:      time.Unix(10, 0),
-		},
-		{
-			Query:      "rate(metric[20s])",
-			MaxSamples: 3,
-			Start:      time.Unix(10, 0),
-		},
-		{
-			Query:      "metric[20s:5s]",
-			MaxSamples: 3,
-			Start:      time.Unix(10, 0),
-		},
-		{
-			Query:      "metric[20s] @ 10",
-			MaxSamples: 2,
-			Start:      time.Unix(0, 0),
-=======
-		}, {
-			Query:      "metric",
-			MaxSamples: 1,
-			Start:      time.Unix(1, 0),
-		}, {
-			Query:      "metric[20s]",
-			MaxSamples: 2,
-			Start:      time.Unix(10, 0),
-		}, {
-			Query:      "rate(metric[20s])",
-			MaxSamples: 3,
-			Start:      time.Unix(10, 0),
-		}, {
-			Query:      "metric[20s:5s]",
-			MaxSamples: 3,
-			Start:      time.Unix(10, 0),
->>>>>>> 063154ea
-		},
-		// Range queries.
-		{
-			Query:      "1",
-			MaxSamples: 3,
-			Start:      time.Unix(0, 0),
-			End:        time.Unix(2, 0),
-			Interval:   time.Second,
-<<<<<<< HEAD
-		},
-		{
-			Query:      "1",
-			MaxSamples: 3,
-			Start:      time.Unix(0, 0),
-			End:        time.Unix(2, 0),
-			Interval:   time.Second,
-		},
-		{
-			Query:      "metric",
-=======
-		}, {
-			Query:      "1",
->>>>>>> 063154ea
-			MaxSamples: 3,
-			Start:      time.Unix(0, 0),
-			End:        time.Unix(2, 0),
-			Interval:   time.Second,
-<<<<<<< HEAD
-		},
-		{
-			Query:      "metric",
-			MaxSamples: 3,
-			Start:      time.Unix(0, 0),
-			End:        time.Unix(10, 0),
-			Interval:   5 * time.Second,
-		},
-		{
-			Query:      "rate(bigmetric[1s])",
-			MaxSamples: 1,
-			Start:      time.Unix(0, 0),
-			End:        time.Unix(10, 0),
-			Interval:   5 * time.Second,
-		},
-		{
-			// Result is duplicated, so @ also produces 3 samples.
-			Query:      "metric @ 10",
-			MaxSamples: 3,
-			Start:      time.Unix(0, 0),
-			End:        time.Unix(10, 0),
-			Interval:   5 * time.Second,
-		},
-		{
-			// The peak samples in memory is during first evaluation:
-			//   - Subquery takes 22 samples, 11 for each bigmetric,
-			//   - Result is calculated per series where the series samples is buffered, hence 11 more here.
-			//   - The result of two series is added before the last series buffer is discarded, so 2 more here.
-			//   Hence at peak it is 22 (subquery) + 11 (buffer of a series) + 2 (result from 2 series).
-			// The subquery samples and the buffer is discarded before duplicating.
-			Query:      `rate(bigmetric[10s:1s] @ 10)`,
-			MaxSamples: 35,
-			Start:      time.Unix(0, 0),
-			End:        time.Unix(10, 0),
-			Interval:   5 * time.Second,
-		},
-		{
-			// Here the reasoning is same as above. But LHS and RHS are done one after another.
-			// So while one of them takes 35 samples at peak, we need to hold the 2 sample
-			// result of the other till then.
-			Query:      `rate(bigmetric[10s:1s] @ 10) + rate(bigmetric[10s:1s] @ 30)`,
-			MaxSamples: 37,
-			Start:      time.Unix(0, 0),
-			End:        time.Unix(10, 0),
-			Interval:   5 * time.Second,
-		},
-		{
-			// Sample as above but with only 1 part as step invariant.
-			// Here the peak is caused by the non-step invariant part as it touches more time range.
-			// Hence at peak it is 2*21 (subquery from 0s to 20s)
-			//                     + 11 (buffer of a series per evaluation)
-			//                     + 6 (result from 2 series at 3 eval times).
-			Query:      `rate(bigmetric[10s:1s]) + rate(bigmetric[10s:1s] @ 30)`,
-			MaxSamples: 59,
-			Start:      time.Unix(10, 0),
-			End:        time.Unix(20, 0),
-			Interval:   5 * time.Second,
-		},
-		{
-			// Nested subquery.
-			// We saw that inner most rate takes 35 samples which is still the peak
-			// since the other two subqueries just duplicate the result.
-			Query:      `rate(rate(bigmetric[10s:1s] @ 10)[100s:25s] @ 1000)[100s:20s] @ 2000`,
-			MaxSamples: 35,
-			Start:      time.Unix(10, 0),
-		},
-		{
-			// Nested subquery.
-			// Now the out most subquery produces more samples than inner most rate.
-			Query:      `rate(rate(bigmetric[10s:1s] @ 10)[100s:25s] @ 1000)[17s:1s] @ 2000`,
-			MaxSamples: 36,
-			Start:      time.Unix(10, 0),
-=======
-		}, {
-			Query:      "metric",
-			MaxSamples: 3,
-			Start:      time.Unix(0, 0),
-			End:        time.Unix(2, 0),
-			Interval:   time.Second,
-		}, {
-			Query:      "metric",
-			MaxSamples: 3,
-			Start:      time.Unix(0, 0),
-			End:        time.Unix(10, 0),
-			Interval:   5 * time.Second,
-		}, {
-			Query:      "rate(bigmetric[1s])",
-			MaxSamples: 1,
-			Start:      time.Unix(0, 0),
-			End:        time.Unix(10, 0),
-			Interval:   5 * time.Second,
->>>>>>> 063154ea
-		},
-	}
-
-	// Adding additional test cases for exceeding limit.
-	additionalCases := make([]testCase, 0, len(cases))
-	for _, c := range cases {
-		additionalCases = append(additionalCases, testCase{
-			Query:             c.Query,
-			MaxSamples:        c.MaxSamples - 1,
-			Start:             c.Start,
-			End:               c.End,
-			Interval:          c.Interval,
-			exceedsMaxSamples: true,
-		})
-	}
-	cases = append(cases, additionalCases...)
-
-	engine := test.QueryEngine()
-	for _, c := range cases {
-		t.Run(c.Query, func(t *testing.T) {
-			var err error
-			var qry Query
-
-			engine.maxSamplesPerQuery = c.MaxSamples
-
-			if c.Interval == 0 {
-				qry, err = engine.NewInstantQuery(test.Queryable(), c.Query, c.Start)
-			} else {
-				qry, err = engine.NewRangeQuery(test.Queryable(), c.Query, c.Start, c.End, c.Interval)
-			}
-			require.NoError(t, err)
-
-<<<<<<< HEAD
-			res := qry.Exec(test.Context())
-			if c.exceedsMaxSamples {
-				require.Equal(t, ErrTooManySamples(env), res.Err)
-			} else {
-				require.NoError(t, res.Err)
-			}
-=======
-			// Within limit.
-			res := qry.Exec(test.Context())
-			require.NoError(t, res.Err)
-
-			// Exceeding limit.
-			engine.maxSamplesPerQuery = c.MaxSamples - 1
-			res = qry.Exec(test.Context())
-			require.Equal(t, ErrTooManySamples(env), res.Err)
->>>>>>> 063154ea
-		})
-	}
-}
-
 func TestRecoverEvaluatorRuntime(t *testing.T) {
 	ev := &evaluator{logger: log.NewNopLogger()}
 
